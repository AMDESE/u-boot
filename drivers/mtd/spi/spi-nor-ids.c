--- conflicted
+++ resolved
@@ -410,11 +410,11 @@
 			SPI_NOR_HAS_LOCK | SPI_NOR_HAS_TB)
 	},
 	{
-<<<<<<< HEAD
 		INFO("w25q512jv", 0xef4020, 0, 64 * 1024, 1024,
 		     SECT_4K | SPI_NOR_DUAL_READ | SPI_NOR_QUAD_READ |
 		     SPI_NOR_HAS_LOCK | SPI_NOR_HAS_TB)
-=======
+	},
+	{
 		INFO("w25q512jv", 0xef7119, 0, 64 * 1024, 512,
 			SECT_4K | SPI_NOR_DUAL_READ | SPI_NOR_QUAD_READ |
 			SPI_NOR_HAS_LOCK | SPI_NOR_HAS_TB)
@@ -428,7 +428,6 @@
 		INFO("w25q512nwm", 0xef8020, 0, 64 * 1024, 1024,
 			SECT_4K | SPI_NOR_DUAL_READ | SPI_NOR_QUAD_READ |
 			SPI_NOR_HAS_LOCK | SPI_NOR_HAS_TB)
->>>>>>> 4e10c122
 	},
 	{
 		INFO("w25q01jv", 0xef4021, 0, 64 * 1024, 2048,
