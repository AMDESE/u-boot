/dts-v1/;

#include "ast2600-u-boot.dtsi"

/ {
	memory {
		device_type = "memory";
		reg = <0x80000000 0x20000000>;
	};

	chosen {
		stdout-path = &uart5;
	};

	aliases {
		spi0 = &fmc;
		ethernet0 = &mac0;
		ethernet1 = &mac1;
<<<<<<< HEAD
		ethernet2 = &mac2;
		ethernet3 = &mac3;
#endif
=======
>>>>>>> ea68d6ca
	};
};

&uart5 {
	u-boot,dm-pre-reloc;
	status = "okay";
};

&sdrammc {
	clock-frequency = <400000000>;
};

&wdt1 {
	u-boot,dm-pre-reloc;
	status = "okay";
};

&wdt2 {
	u-boot,dm-pre-reloc;
	status = "okay";
};

&wdt3 {
	u-boot,dm-pre-reloc;
	status = "okay";
};

&mdio {
	status = "okay";
};

&mac0 {
	status = "okay";
	phy-mode = "rgmii";

	pinctrl-names = "default";
	pinctrl-0 = <&pinctrl_mac1link_default &pinctrl_mdio1_default>;
};

&mac1 {
	status = "okay";
	phy-mode = "rgmii";
	pinctrl-names = "default";
	pinctrl-0 = <&pinctrl_mac2link_default &pinctrl_mdio2_default>;
};

&mac2 {
	status = "okay";
	phy-mode = "rgmii";
	pinctrl-names = "default";
	pinctrl-0 = <&pinctrl_mac3link_default &pinctrl_mdio3_default>;
};

&mac3 {
	status = "okay";
	phy-mode = "rgmii";
	pinctrl-names = "default";
	pinctrl-0 = <&pinctrl_mac4link_default &pinctrl_mdio4_default>;
};

&fmc {
	status = "okay";
	flash@0 {
		compatible = "spi-flash", "sst,w25q256";
		status = "okay";
		spi-max-frequency = <50000000>;
		spi-tx-bus-width = <2>;
		spi-rx-bus-width = <2>;
	};

	flash@1 {
                compatible = "spi-flash", "sst,w25q256";
                status = "okay";
                spi-max-frequency = <50000000>;
                spi-tx-bus-width = <2>;
                spi-rx-bus-width = <2>;
        };
};

#if 0
&sdhci_slot0 {
	status = "okay";
	bus-width = <4>;
	pinctrl-names = "default";
	pinctrl-0 = <&pinctrl_sd1_default>;
};

&sdhci_slot1 {
	status = "okay";
	bus-width = <4>;
	pinctrl-names = "default";
	pinctrl-0 = <&pinctrl_sd2_default>;
};
#endif

&emmc_slot0 {
	status = "okay";
	bus-width = <4>;
	pinctrl-names = "default";
	pinctrl-0 = <&pinctrl_emmc_default>;
};

&i2c0 {
        status = "okay";
};

&i2c3 {
        status = "okay";

};

&i2c7 {
        status = "okay";

};<|MERGE_RESOLUTION|>--- conflicted
+++ resolved
@@ -16,12 +16,8 @@
 		spi0 = &fmc;
 		ethernet0 = &mac0;
 		ethernet1 = &mac1;
-<<<<<<< HEAD
 		ethernet2 = &mac2;
 		ethernet3 = &mac3;
-#endif
-=======
->>>>>>> ea68d6ca
 	};
 };
 
