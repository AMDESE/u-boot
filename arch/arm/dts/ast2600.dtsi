// SPDX-License-Identifier: GPL-2.0+
#include <dt-bindings/interrupt-controller/arm-gic.h>
#include <dt-bindings/gpio/aspeed-gpio.h>
#include "skeleton.dtsi"

/ {
	model = "Aspeed BMC";
	compatible = "aspeed,ast2600";
	#address-cells = <1>;
	#size-cells = <1>;
	interrupt-parent = <&gic>;

	aliases {
		i2c0 = &i2c0;
		i2c1 = &i2c1;
		i2c2 = &i2c2;
		i2c3 = &i2c3;
		i2c4 = &i2c4;
		i2c5 = &i2c5;
		i2c6 = &i2c6;
		i2c7 = &i2c7;
		i2c8 = &i2c8;
		i2c9 = &i2c9;
		i2c10 = &i2c10;
		i2c11 = &i2c11;
		i2c12 = &i2c12;
		i2c13 = &i2c13;
		i2c14 = &i2c14;
		i2c15 = &i2c15;
		serial0 = &uart1;
		serial1 = &uart2;
		serial2 = &uart3;
		serial3 = &uart4;
		serial4 = &uart5;
		serial5 = &uart6;
		serial6 = &uart7;
		serial7 = &uart8;
		serial8 = &uart9;
		serial9 = &uart10;
		serial10 = &uart11;
		serial11 = &uart12;
		serial12 = &uart13;
	};

	cpus {
		#address-cells = <1>;
		#size-cells = <0>;
		enable-method = "aspeed,ast2600-smp";

		cpu@0 {
			compatible = "arm,cortex-a7";
			device_type = "cpu";
			reg = <0>;
		};

		cpu@1 {
			compatible = "arm,cortex-a7";
			device_type = "cpu";
			reg = <1>;
		};

	};

	timer {
		compatible = "arm,armv7-timer";
		interrupt-parent = <&gic>;
		interrupts = <GIC_PPI 13 (GIC_CPU_MASK_SIMPLE(2) | IRQ_TYPE_LEVEL_LOW)>,
				<GIC_PPI 14 (GIC_CPU_MASK_SIMPLE(2) | IRQ_TYPE_LEVEL_LOW)>,
				<GIC_PPI 11 (GIC_CPU_MASK_SIMPLE(2) | IRQ_TYPE_LEVEL_LOW)>,
				<GIC_PPI 10 (GIC_CPU_MASK_SIMPLE(2) | IRQ_TYPE_LEVEL_LOW)>;
	};

	reserved-memory {
		#address-cells = <1>;
		#size-cells = <1>;
		ranges;

		gfx_memory: framebuffer {
			size = <0x01000000>;
			alignment = <0x01000000>;
			compatible = "shared-dma-pool";
			reusable;
		};

		video_memory: video {
			size = <0x04000000>;
			alignment = <0x01000000>;
			compatible = "shared-dma-pool";
			no-map;
		};
	};

	ahb {
		compatible = "simple-bus";
		#address-cells = <1>;
		#size-cells = <1>;
		device_type = "soc";
		ranges;

		gic: interrupt-controller@40461000 {
				compatible = "arm,cortex-a7-gic";
				interrupts = <GIC_PPI 9 (GIC_CPU_MASK_SIMPLE(2) | IRQ_TYPE_LEVEL_HIGH)>;
				#interrupt-cells = <3>;
				interrupt-controller;
				interrupt-parent = <&gic>;
				reg = <0x40461000 0x1000>,
					<0x40462000 0x1000>,
					<0x40464000 0x2000>,
					<0x40466000 0x2000>;
		};

		ahbc: ahbc@1e600000 {
			compatible = "aspeed,aspeed-ahbc";
			reg = < 0x1e600000 0x100>;
		};

		fmc: flash-controller@1e620000 {
			reg = < 0x1e620000 0xc4
				0x20000000 0x10000000 >;
			#address-cells = <1>;
			#size-cells = <0>;
			compatible = "aspeed,ast2600-fmc";
			status = "disabled";
			interrupts = <GIC_SPI 39 IRQ_TYPE_LEVEL_HIGH>;
			clocks = <&scu ASPEED_CLK_AHB>;
			num-cs = <3>;
			flash@0 {
				reg = < 0 >;
				compatible = "jedec,spi-nor";
				status = "disabled";
			};
			flash@1 {
				reg = < 1 >;
				compatible = "jedec,spi-nor";
				status = "disabled";
			};
			flash@2 {
				reg = < 2 >;
				compatible = "jedec,spi-nor";
				status = "disabled";
			};
		};

		spi1: flash-controller@1e630000 {
			reg = < 0x1e630000 0xc4
				0x30000000 0x08000000 >;
			#address-cells = <1>;
			#size-cells = <0>;
			compatible = "aspeed,ast2600-spi";
			clocks = <&scu ASPEED_CLK_AHB>;
			num-cs = <2>;
			status = "disabled";
			flash@0 {
				reg = < 0 >;
				compatible = "jedec,spi-nor";
				status = "disabled";
			};
			flash@1 {
				reg = < 1 >;
				compatible = "jedec,spi-nor";
				status = "disabled";
			};
		};

		spi2: flash-controller@1e631000 {
			reg = < 0x1e631000 0xc4
				0x50000000 0x08000000 >;
			#address-cells = <1>;
			#size-cells = <0>;
			compatible = "aspeed,ast2600-spi";
			clocks = <&scu ASPEED_CLK_AHB>;
			num-cs = <3>;
			status = "disabled";
			flash@0 {
				reg = < 0 >;
				compatible = "jedec,spi-nor";
				status = "disabled";
			};
			flash@1 {
				reg = < 1 >;
				compatible = "jedec,spi-nor";
				status = "disabled";
			};
			flash@2 {
				reg = < 2 >;
				compatible = "jedec,spi-nor";
				status = "disabled";
			};
		};

		edac: sdram@1e6e0000 {
			compatible = "aspeed,ast2600-sdram-edac";
			reg = <0x1e6e0000 0x174>;
			interrupts = <GIC_SPI 0 IRQ_TYPE_LEVEL_HIGH>;
		};

		mdio: ethernet@1e650000 {
			compatible = "aspeed,aspeed-mdio";
			reg = <0x1e650000 0x40>;
			resets = <&rst ASPEED_RESET_MII>;
			status = "disabled";
		};

		mac1: ftgmac@1e660000 {
			compatible = "aspeed,ast2600-mac", "faraday,ftgmac100";
			reg = <0x1e660000 0x180>, <0x1e650000 0x4>;
			interrupts = <GIC_SPI 2 IRQ_TYPE_LEVEL_HIGH>;
			clocks = <&scu ASPEED_CLK_GATE_MAC1CLK>;
			status = "disabled";
		};

		mac2: ftgmac@1e680000 {
			compatible = "aspeed,ast2600-mac", "faraday,ftgmac100";
			reg = <0x1e680000 0x180>, <0x1e650008 0x4>;
			#address-cells = <1>;
			#size-cells = <0>;
			interrupts = <GIC_SPI 3 IRQ_TYPE_LEVEL_HIGH>;
			clocks = <&scu ASPEED_CLK_GATE_MAC2CLK>;
			status = "disabled";
		};

		mac3: ftgmac@1e670000 {
			compatible = "aspeed,ast2600-mac", "faraday,ftgmac100";
			reg = <0x1e670000 0x180>, <0x1e650010 0x4>;
			#address-cells = <1>;
			#size-cells = <0>;
			interrupts = <GIC_SPI 32 IRQ_TYPE_LEVEL_HIGH>;
			clocks = <&scu ASPEED_CLK_GATE_MAC3CLK>;
			status = "disabled";
		};
<<<<<<< HEAD
		
		mac4: ftgmac@1e690000 {
=======

		mac3: ftgmac@1e690000 {
>>>>>>> b96ea6d5
			compatible = "aspeed,ast2600-mac", "faraday,ftgmac100";
			reg = <0x1e690000 0x180>, <0x1e650018 0x4>;
			#address-cells = <1>;
			#size-cells = <0>;
			interrupts = <GIC_SPI 33 IRQ_TYPE_LEVEL_HIGH>;
			clocks = <&scu ASPEED_CLK_GATE_MAC4CLK>;
			status = "disabled";
		};

		ehci0: usb@1e6a1000 {
			compatible = "aspeed,aspeed-ehci", "usb-ehci";
			reg = <0x1e6a1000 0x100>;
			interrupts = <GIC_SPI 5 IRQ_TYPE_LEVEL_HIGH>;
			clocks = <&scu ASPEED_CLK_GATE_USBPORT1CLK>;
			pinctrl-names = "default";
			pinctrl-0 = <&pinctrl_usb2ah_default>;
			status = "disabled";
		};

		ehci1: usb@1e6a3000 {
			compatible = "aspeed,aspeed-ehci", "usb-ehci";
			reg = <0x1e6a3000 0x100>;
			interrupts = <GIC_SPI 9 IRQ_TYPE_LEVEL_HIGH>;
			clocks = <&scu ASPEED_CLK_GATE_USBPORT2CLK>;
			pinctrl-names = "default";
			pinctrl-0 = <&pinctrl_usb2bh_default>;
			status = "disabled";
		};

		apb {
			compatible = "simple-bus";
			#address-cells = <1>;
			#size-cells = <1>;
			ranges;

			syscon: syscon@1e6e2000 {
				compatible = "aspeed,g6-scu", "syscon", "simple-mfd";
				reg = <0x1e6e2000 0x1000>;
				#address-cells = <1>;
				#size-cells = <1>;
				#clock-cells = <1>;
				#reset-cells = <1>;
				ranges = <0 0x1e6e2000 0x1000>;

				pinctrl: pinctrl {
					compatible = "aspeed,g6-pinctrl";
					aspeed,external-nodes = <&gfx &lhc>;

				};

				vga_scratch: scratch {
					compatible = "aspeed,bmc-misc";
				};

				scu_ic0: interrupt-controller@0 {
					#interrupt-cells = <1>;
					compatible = "aspeed,ast2600-scu-ic";
					reg = <0x560 0x10>;
					interrupt-parent = <&gic>;
					interrupts = <GIC_SPI 12 IRQ_TYPE_LEVEL_HIGH>;
					interrupt-controller;
				};

				scu_ic1: interrupt-controller@1 {
					#interrupt-cells = <1>;
					compatible = "aspeed,ast2600-scu-ic";
					reg = <0x570 0x10>;
					interrupt-parent = <&gic>;
					interrupts = <GIC_SPI 41 IRQ_TYPE_LEVEL_HIGH>;
					interrupt-controller;
				};

			};

			smp-memram@0 {
				compatible = "aspeed,ast2600-smpmem", "syscon";
				reg = <0x1e6e2180 0x40>;
			};

			gfx: display@1e6e6000 {
				compatible = "aspeed,ast2500-gfx", "syscon";
				reg = <0x1e6e6000 0x1000>;
				reg-io-width = <4>;
			};

			pcie_bridge0: pcie@1e6ed000 {
				compatible = "aspeed,ast2600-pcie";
				#address-cells = <3>;
				#size-cells = <2>;
				reg = <0x1e6ed000 0x100>;
				ranges = <0x81000000 0x0 0x0 0x0 0x0 0x10000   /* downstream I/O */
						0x82000000 0x0 0x60000000 0x60000000 0x0 0x10000000>; /* non-prefetchable memory */
				device_type = "pci";
				bus-range = <0x00 0xff>;
				resets = <&rst ASPEED_RESET_PCIE_DEV_OEN>, <&rst ASPEED_RESET_PCIE_DEV_O>;
				cfg-handle = <&pcie_cfg0>;
				status = "disabled";
			};

			pcie_bridge1: pcie@1e6ed200 {
				compatible = "aspeed,ast2600-pcie";
				#address-cells = <3>;
				#size-cells = <2>;
				reg = <0x1e6ed200 0x100>;
				ranges = <0x81000000 0x0 0x0 0x10000 0x00 0x10000   /* downstream I/O */
						0x82000000 0x0 0x70000000 0x70000000 0x0 0x10000000>; /* non-prefetchable memory */
				device_type = "pci";
				bus-range = <0x00 0xff>;
				resets = <&rst ASPEED_RESET_PCIE_RC_OEN>, <&rst ASPEED_RESET_PCIE_RC_O>;
				cfg-handle = <&pcie_cfg1>;
				pinctrl-names = "default";
				pinctrl-0 = <&pinctrl_pcierc_default>;

				status = "disabled";
			};

			sdhci: sdhci@1e740000 {
                #interrupt-cells = <1>;
                compatible = "aspeed,aspeed-sdhci-irq", "simple-mfd";
                reg = <0x1e740000 0x1000>;
                interrupts = <GIC_SPI 43 IRQ_TYPE_LEVEL_HIGH>;
                interrupt-controller;
                clocks = <&scu ASPEED_CLK_GATE_SDCLK>, <&scu ASPEED_CLK_GATE_SDEXTCLK>;
                clock-names = "ctrlclk", "extclk";
                #address-cells = <1>;
                #size-cells = <1>;
                ranges = <0x0 0x1e740000 0x1000>;

                sdhci_slot0: sdhci_slot0@100 {
                        compatible = "aspeed,sdhci-ast2600";
                        reg = <0x100 0x100>;
                        interrupts = <0>;
                        interrupt-parent = <&sdhci>;
                        sdhci,auto-cmd12;
                        clocks = <&scu ASPEED_CLK_SDIO>;
						status = "disabled";
                };

                sdhci_slot1: sdhci_slot1@200 {
                        compatible = "aspeed,sdhci-ast2600";
                        reg = <0x200 0x100>;
                        interrupts = <1>;
                        interrupt-parent = <&sdhci>;
                        sdhci,auto-cmd12;
                        clocks = <&scu ASPEED_CLK_SDIO>;
						status = "disabled";
				};
			};

			emmc: emmc@1e750000 {
				#interrupt-cells = <1>;
				compatible = "aspeed,aspeed-emmc-irq", "simple-mfd";
				reg = <0x1e750000 0x1000>;
				interrupts = <GIC_SPI 15 IRQ_TYPE_LEVEL_HIGH>;
				interrupt-controller;
				clocks = <&scu ASPEED_CLK_GATE_EMMCCLK>, <&scu ASPEED_CLK_GATE_EMMCEXTCLK>;
				clock-names = "ctrlclk", "extclk";
				#address-cells = <1>;
				#size-cells = <1>;
				ranges = <0x0 0x1e750000 0x1000>;

				emmc_slot0: emmc_slot0@100 {
					compatible = "aspeed,emmc-ast2600";
					reg = <0x100 0x100>;
					interrupts = <0>;
					interrupt-parent = <&emmc>;
					clocks = <&scu ASPEED_CLK_EMMC>;
					status = "disabled";
				};
			};

			h2x: h2x@1e770000 {
			compatible = "aspeed,ast2600-h2x";
			reg = <0x1e770000 0x100>;
			interrupts = <GIC_SPI 29 IRQ_TYPE_LEVEL_HIGH>;
			resets = <&rst ASPEED_RESET_H2X>;
			#address-cells = <1>;
			#size-cells = <1>;
			ranges = <0x0 0x1e770000 0x100>;

			status = "disabled";

				pcie_cfg0: cfg0@80 {
					reg = <0x80 0x80>;
					compatible = "aspeed,ast2600-pcie-cfg";
				};

				pcie_cfg1: cfg1@C0 {
					compatible = "aspeed,ast2600-pcie-cfg";
					reg = <0xC0 0x80>;
				};
			};

			gpio0: gpio@1e780000 {
				compatible = "aspeed,ast2600-gpio";
				reg = <0x1e780000 0x1000>;
				interrupts = <GIC_SPI 40 IRQ_TYPE_LEVEL_HIGH>;
				#gpio-cells = <2>;
				gpio-controller;
				interrupt-controller;
				gpio-ranges = <&pinctrl 0 0 220>;
			};

			gpio1: gpio@1e780800 {
				compatible = "aspeed,ast2600-gpio";
				reg = <0x1e780800 0x800>;
				interrupts = <GIC_SPI 11 IRQ_TYPE_LEVEL_HIGH>;
				#gpio-cells = <2>;
				gpio-controller;
				interrupt-controller;
				gpio-ranges = <&pinctrl 0 0 208>;
			};

			uart1: serial@1e783000 {
				compatible = "ns16550a";
				reg = <0x1e783000 0x20>;
				reg-shift = <2>;
				interrupts = <GIC_SPI 47 IRQ_TYPE_LEVEL_HIGH>;
				clocks = <&scu ASPEED_CLK_GATE_UART1CLK>;
				clock-frequency = <1846154>;
				no-loopback-test;
				status = "disabled";	
			};

			uart5: serial@1e784000 {
				compatible = "ns16550a";
				reg = <0x1e784000 0x1000>;
				reg-shift = <2>;
				interrupts = <GIC_SPI 36 IRQ_TYPE_LEVEL_HIGH>;
				clocks = <&scu ASPEED_CLK_GATE_UART5CLK>;
				clock-frequency = <1846154>;
				no-loopback-test;
				status = "disabled";
			};

			wdt1: watchdog@1e785000 {
				compatible = "aspeed,ast2600-wdt";
				reg = <0x1e785000 0x40>;
			};

			wdt2: watchdog@1e785040 {
				compatible = "aspeed,ast2600-wdt";
				reg = <0x1e785040 0x40>;
			};

			wdt3: watchdog@1e785080 {
				compatible = "aspeed,ast2600-wdt";
				reg = <0x1e785080 0x40>;
			};

			wdt4: watchdog@1e7850C0 {
				compatible = "aspeed,ast2600-wdt";
				reg = <0x1e7850C0 0x40>;
			};

			lpc: lpc@1e789000 {
				compatible = "aspeed,ast-lpc", "simple-mfd", "syscon";
				reg = <0x1e789000 0x200>;

				#address-cells = <1>;
				#size-cells = <1>;
				ranges = <0x0 0x1e789000 0x1000>;

				lpc_bmc: lpc-bmc@0 {
					compatible = "aspeed,ast2600-lpc-bmc", "simple-mfd", "syscon";
					reg = <0x0 0x80>;
					reg-io-width = <4>;
					#address-cells = <1>;
					#size-cells = <1>;
					ranges = <0x0 0x0 0x80>;

					kcs1: kcs1@0 {
						compatible = "aspeed,ast2600-kcs-bmc";
						reg = <0x0 0x80>;
						interrupts = <GIC_SPI 138 IRQ_TYPE_LEVEL_HIGH>;
						kcs_chan = <1>;
						kcs_addr = <0xCA0>;
						status = "disabled";
					};

					kcs2: kcs2@0 {
						compatible = "aspeed,ast2600-kcs-bmc";
						reg = <0x0 0x80>;
						interrupts = <GIC_SPI 139 IRQ_TYPE_LEVEL_HIGH>;
						kcs_chan = <2>;
						kcs_addr = <0xCA8>;
						status = "disabled";
					};

					kcs3: kcs3@0 {
						compatible = "aspeed,ast2600-kcs-bmc";
						reg = <0x0 0x80>;
						interrupts = <GIC_SPI 140 IRQ_TYPE_LEVEL_HIGH>;
						kcs_chan = <3>;
						kcs_addr = <0xCA2>;
					};

					kcs4: kcs4@0 {
						compatible = "aspeed,ast2600-kcs-bmc";
						reg = <0x0 0x120>;
						interrupts = <GIC_SPI 141 IRQ_TYPE_LEVEL_HIGH>;
						kcs_chan = <4>;
						kcs_addr = <0xCA4>;
						status = "disabled";
					};

				};

				lpc_host: lpc-host@80 {
					compatible = "aspeed,ast2600-lpc-host", "simple-mfd", "syscon";
					reg = <0x80 0x1e0>;
					reg-io-width = <4>;

					#address-cells = <1>;
					#size-cells = <1>;
					ranges = <0x0 0x80 0x1e0>;

					lpc_ctrl: lpc-ctrl@0 {
						compatible = "aspeed,ast2600-lpc-ctrl";
						reg = <0x0 0x80>;
						status = "disabled";
					};

					lpc_snoop: lpc-snoop@0 {
						compatible = "aspeed,ast2600-lpc-snoop";
						reg = <0x0 0x80>;
						interrupts = <GIC_SPI 144 IRQ_TYPE_LEVEL_HIGH>;
						snoop-ports = <0x80>;
						status = "disabled";
					};

					lhc: lhc@20 {
						compatible = "aspeed,ast2600-lhc";
						reg = <0x20 0x24 0x48 0x8>;
					};

					lpc_reset: reset-controller@18 {
						compatible = "aspeed,ast2600-lpc-reset";
						reg = <0x18 0x4>;
						#reset-cells = <1>;
						status = "disabled";
					};

					ibt: ibt@c0 {
						compatible = "aspeed,ast2600-ibt-bmc";
						reg = <0xc0 0x18>;
						interrupts = <GIC_SPI 143 IRQ_TYPE_LEVEL_HIGH>;
						status = "disabled";
					};

					sio_regs: regs {
						compatible = "aspeed,bmc-misc";
					};

					mbox: mbox@180 {
						compatible = "aspeed,ast2600-mbox";
						reg = <0x180 0x5c>;
						interrupts = <GIC_SPI 54 IRQ_TYPE_LEVEL_HIGH>;
						#mbox-cells = <1>;
						status = "disabled";
					};
				};
			};

			uart2: serial@1e78d000 {
				compatible = "ns16550a";
				reg = <0x1e78d000 0x20>;
				reg-shift = <2>;
				interrupts = <GIC_SPI 48 IRQ_TYPE_LEVEL_HIGH>;
				clocks = <&scu ASPEED_CLK_GATE_UART2CLK>;
				clock-frequency = <1846154>;
				no-loopback-test;
				status = "disabled";
			};

			uart3: serial@1e78e000 {
				compatible = "ns16550a";
				reg = <0x1e78e000 0x20>;
				reg-shift = <2>;
				interrupts = <GIC_SPI 49 IRQ_TYPE_LEVEL_HIGH>;
				clocks = <&scu ASPEED_CLK_GATE_UART3CLK>;
				clock-frequency = <1846154>;
				no-loopback-test;
				status = "disabled";
			};

			uart4: serial@1e78f000 {
				compatible = "ns16550a";
				reg = <0x1e78f000 0x20>;
				reg-shift = <2>;
				interrupts = <GIC_SPI 50 IRQ_TYPE_LEVEL_HIGH>;
				clocks = <&scu ASPEED_CLK_GATE_UART4CLK>;
				clock-frequency = <1846154>;
				no-loopback-test;
				status = "disabled";
			};

			i2c: bus@1e78a000 {
				compatible = "simple-bus";
				#address-cells = <1>;
				#size-cells = <1>;
				ranges = <0 0x1e78a000 0x1000>;
			};

			fsim0: fsi@1e79b000 {
				compatible = "aspeed,ast2600-fsi-master", "fsi-master";
				reg = <0x1e79b000 0x94>;
				interrupts = <GIC_SPI 100 IRQ_TYPE_LEVEL_HIGH>;
				pinctrl-names = "default";
				pinctrl-0 = <&pinctrl_fsi1_default>;
				clocks = <&scu ASPEED_CLK_GATE_FSICLK>;
				status = "disabled";
			};

			fsim1: fsi@1e79b100 {
				compatible = "aspeed,ast2600-fsi-master", "fsi-master";
				reg = <0x1e79b100 0x94>;
				interrupts = <GIC_SPI 101 IRQ_TYPE_LEVEL_HIGH>;
				pinctrl-names = "default";
				pinctrl-0 = <&pinctrl_fsi2_default>;
				clocks = <&scu ASPEED_CLK_GATE_FSICLK>;
				status = "disabled";
			};

			uart6: serial@1e790000 {
				compatible = "ns16550a";
				reg = <0x1e790000 0x20>;
				reg-shift = <2>;
				interrupts = <GIC_SPI 57 IRQ_TYPE_LEVEL_HIGH>;
				clocks = <&scu ASPEED_CLK_GATE_UART6CLK>;
				clock-frequency = <1846154>;
				no-loopback-test;
				status = "disabled";
			};

			uart7: serial@1e790100 {
				compatible = "ns16550a";
				reg = <0x1e790100 0x20>;
				reg-shift = <2>;
				interrupts = <GIC_SPI 58 IRQ_TYPE_LEVEL_HIGH>;
				clocks = <&scu ASPEED_CLK_GATE_UART7CLK>;
				clock-frequency = <1846154>;
				no-loopback-test;
				status = "disabled";
			};

			uart8: serial@1e790200 {
				compatible = "ns16550a";
				reg = <0x1e790200 0x20>;
				reg-shift = <2>;
				interrupts = <GIC_SPI 59 IRQ_TYPE_LEVEL_HIGH>;
				clocks = <&scu ASPEED_CLK_GATE_UART8CLK>;
				clock-frequency = <1846154>;
				no-loopback-test;
				status = "disabled";
			};

			uart9: serial@1e790300 {
				compatible = "ns16550a";
				reg = <0x1e790300 0x20>;
				reg-shift = <2>;
				interrupts = <GIC_SPI 60 IRQ_TYPE_LEVEL_HIGH>;
				clocks = <&scu ASPEED_CLK_GATE_UART9CLK>;
				clock-frequency = <1846154>;
				no-loopback-test;
				status = "disabled";
			};

			uart10: serial@1e790400 {
				compatible = "ns16550a";
				reg = <0x1e790400 0x20>;
				reg-shift = <2>;
				interrupts = <GIC_SPI 61 IRQ_TYPE_LEVEL_HIGH>;
				clocks = <&scu ASPEED_CLK_GATE_UART10CLK>;
				clock-frequency = <1846154>;
				no-loopback-test;
				status = "disabled";
			};

			uart11: serial@1e790500 {
				compatible = "ns16550a";
				reg = <0x1e790400 0x20>;
				reg-shift = <2>;
				interrupts = <GIC_SPI 62 IRQ_TYPE_LEVEL_HIGH>;
				clocks = <&scu ASPEED_CLK_GATE_UART11CLK>;
				clock-frequency = <1846154>;
				no-loopback-test;
				status = "disabled";
			};

			uart12: serial@1e790600 {
				compatible = "ns16550a";
				reg = <0x1e790600 0x20>;
				reg-shift = <2>;
				interrupts = <GIC_SPI 63 IRQ_TYPE_LEVEL_HIGH>;
				clocks = <&scu ASPEED_CLK_GATE_UART12CLK>;
				clock-frequency = <1846154>;
				no-loopback-test;
				status = "disabled";
			};

			uart13: serial@1e790700 {
				compatible = "ns16550a";
				reg = <0x1e790700 0x20>;
				reg-shift = <2>;
				interrupts = <GIC_SPI 64 IRQ_TYPE_LEVEL_HIGH>;
				clocks = <&scu ASPEED_CLK_GATE_UART13CLK>;
				clock-frequency = <1846154>;
				no-loopback-test;
				status = "disabled";
			};



		};

	};

};

&i2c {
	i2cglobal: i2cg@00 {
		compatible = "aspeed,ast2600-i2c-global";
		reg = <0x0 0x40>;
		resets = <&rst ASPEED_RESET_I2C>;
#if 0
		new-mode;
#endif
	};

	i2c0: i2c@80 {
		#address-cells = <1>;
		#size-cells = <0>;
		#interrupt-cells = <1>;

		reg = <0x80 0x80 0xC00 0x20>;
		compatible = "aspeed,ast2600-i2c-bus";
		bus-frequency = <100000>;
		interrupts = <GIC_SPI 110 IRQ_TYPE_LEVEL_HIGH>;
		clocks = <&scu ASPEED_CLK_APB2>;
		status = "disabled";
	};

	i2c1: i2c@100 {
		#address-cells = <1>;
		#size-cells = <0>;
		#interrupt-cells = <1>;

		reg = <0x100 0x80 0xC20 0x20>;
		compatible = "aspeed,ast2600-i2c-bus";
		bus-frequency = <100000>;
		interrupts = <GIC_SPI 111 IRQ_TYPE_LEVEL_HIGH>;
		clocks = <&scu ASPEED_CLK_APB2>;
		status = "disabled";
	};

	i2c2: i2c@180 {
		#address-cells = <1>;
		#size-cells = <0>;
		#interrupt-cells = <1>;

		reg = <0x180 0x80 0xC40 0x20>;
		compatible = "aspeed,ast2600-i2c-bus";
		bus-frequency = <100000>;
		interrupts = <GIC_SPI 112 IRQ_TYPE_LEVEL_HIGH>;
		clocks = <&scu ASPEED_CLK_APB2>;
	};

	i2c3: i2c@200 {
		#address-cells = <1>;
		#size-cells = <0>;
		#interrupt-cells = <1>;

		reg = <0x200 0x40 0xC60 0x20>;
		compatible = "aspeed,ast2600-i2c-bus";
		bus-frequency = <100000>;
		interrupts = <GIC_SPI 113 IRQ_TYPE_LEVEL_HIGH>;
		clocks = <&scu ASPEED_CLK_APB2>;
	};

	i2c4: i2c@280 {
		#address-cells = <1>;
		#size-cells = <0>;
		#interrupt-cells = <1>;

		reg = <0x280 0x80 0xC80 0x20>;
		compatible = "aspeed,ast2600-i2c-bus";
		bus-frequency = <100000>;
		interrupts = <GIC_SPI 114 IRQ_TYPE_LEVEL_HIGH>;
		clocks = <&scu ASPEED_CLK_APB2>;
	};

	i2c5: i2c@300 {
		#address-cells = <1>;
		#size-cells = <0>;
		#interrupt-cells = <1>;

		reg = <0x300 0x40 0xCA0 0x20>;
		compatible = "aspeed,ast2600-i2c-bus";
		bus-frequency = <100000>;
		interrupts = <GIC_SPI 115 IRQ_TYPE_LEVEL_HIGH>;
		clocks = <&scu ASPEED_CLK_APB2>;
	};

	i2c6: i2c@380 {
		#address-cells = <1>;
		#size-cells = <0>;
		#interrupt-cells = <1>;

		reg = <0x380 0x80 0xCC0 0x20>;
		compatible = "aspeed,ast2600-i2c-bus";
		bus-frequency = <100000>;
		interrupts = <GIC_SPI 116 IRQ_TYPE_LEVEL_HIGH>;
		clocks = <&scu ASPEED_CLK_APB2>;
	};

	i2c7: i2c@400 {
		#address-cells = <1>;
		#size-cells = <0>;
		#interrupt-cells = <1>;

		reg = <0x400 0x80 0xCE0 0x20>;
		compatible = "aspeed,ast2600-i2c-bus";
		bus-frequency = <100000>;
		interrupts = <GIC_SPI 117 IRQ_TYPE_LEVEL_HIGH>;
		clocks = <&scu ASPEED_CLK_APB2>;
	};

	i2c8: i2c@480 {
		#address-cells = <1>;
		#size-cells = <0>;
		#interrupt-cells = <1>;

		reg = <0x480 0x80 0xD00 0x20>;
		compatible = "aspeed,ast2600-i2c-bus";
		bus-frequency = <100000>;
		interrupts = <GIC_SPI 118 IRQ_TYPE_LEVEL_HIGH>;
		clocks = <&scu ASPEED_CLK_APB2>;
	};

	i2c9: i2c@500 {
		#address-cells = <1>;
		#size-cells = <0>;
		#interrupt-cells = <1>;

		reg = <0x500 0x80 0xD20 0x20>;
		compatible = "aspeed,ast2600-i2c-bus";
		bus-frequency = <100000>;
		interrupts = <GIC_SPI 119 IRQ_TYPE_LEVEL_HIGH>;
		clocks = <&scu ASPEED_CLK_APB2>;
		status = "disabled";
	};

	i2c10: i2c@580 {
		#address-cells = <1>;
		#size-cells = <0>;
		#interrupt-cells = <1>;

		reg = <0x580 0x80 0xD40 0x20>;
		compatible = "aspeed,ast2600-i2c-bus";
		bus-frequency = <100000>;
		interrupts = <GIC_SPI 120 IRQ_TYPE_LEVEL_HIGH>;
		clocks = <&scu ASPEED_CLK_APB2>;
		status = "disabled";
	};

	i2c11: i2c@600 {
		#address-cells = <1>;
		#size-cells = <0>;
		#interrupt-cells = <1>;

		reg = <0x600 0x80 0xD60 0x20>;
		compatible = "aspeed,ast2600-i2c-bus";
		bus-frequency = <100000>;
		interrupts = <GIC_SPI 121 IRQ_TYPE_LEVEL_HIGH>;
		clocks = <&scu ASPEED_CLK_APB2>;
		status = "disabled";
	};

	i2c12: i2c@680 {
		#address-cells = <1>;
		#size-cells = <0>;
		#interrupt-cells = <1>;

		reg = <0x680 0x80 0xD80 0x20>;
		compatible = "aspeed,ast2600-i2c-bus";
		bus-frequency = <100000>;
		interrupts = <GIC_SPI 122 IRQ_TYPE_LEVEL_HIGH>;
		clocks = <&scu ASPEED_CLK_APB2>;
		status = "disabled";
	};

	i2c13: i2c@700 {
		#address-cells = <1>;
		#size-cells = <0>;
		#interrupt-cells = <1>;

		reg = <0x700 0x80 0xDA0 0x20>;
		compatible = "aspeed,ast2600-i2c-bus";
		bus-frequency = <100000>;
		interrupts = <GIC_SPI 123 IRQ_TYPE_LEVEL_HIGH>;
		clocks = <&scu ASPEED_CLK_APB2>;
		status = "disabled";
	};

	i2c14: i2c@780 {
		#address-cells = <1>;
		#size-cells = <0>;
		#interrupt-cells = <1>;

		reg = <0x780 0x80 0xDC0 0x20>;
		compatible = "aspeed,ast2600-i2c-bus";
		bus-frequency = <100000>;
		interrupts = <GIC_SPI 124 IRQ_TYPE_LEVEL_HIGH>;
		clocks = <&scu ASPEED_CLK_APB2>;
		status = "disabled";
	};

	i2c15: i2c@800 {
		#address-cells = <1>;
		#size-cells = <0>;
		#interrupt-cells = <1>;

		reg = <0x800 0x80 0xDE0 0x20>;
		compatible = "aspeed,ast2600-i2c-bus";
		bus-frequency = <100000>;
		interrupts = <GIC_SPI 125 IRQ_TYPE_LEVEL_HIGH>;
		clocks = <&scu ASPEED_CLK_APB2>;
		status = "disabled";
	};

};

&pinctrl {
	pinctrl_fmcquad_default: fmcquad_default {
		function = "FMCQUAD";
		groups = "FMCQUAD";
	};

	pinctrl_spi1_default: spi1_default {
		function = "SPI1";
		groups = "SPI1";
	};

	pinctrl_spi1abr_default: spi1abr_default {
		function = "SPI1ABR";
		groups = "SPI1ABR";
	};

	pinctrl_spi1cs1_default: spi1cs1_default {
		function = "SPI1CS1";
		groups = "SPI1CS1";
	};

	pinctrl_spi1wp_default: spi1wp_default {
		function = "SPI1WP";
		groups = "SPI1WP";
	};

	pinctrl_spi1quad_default: spi1quad_default {
		function = "SPI1QUAD";
		groups = "SPI1QUAD";
	};

	pinctrl_spi2_default: spi2_default {
		function = "SPI2";
		groups = "SPI2";
	};

	pinctrl_spi2cs1_default: spi2cs1_default {
		function = "SPI2CS1";
		groups = "SPI2CS1";
	};

	pinctrl_spi2cs2_default: spi2cs2_default {
		function = "SPI2CS2";
		groups = "SPI2CS2";
	};

	pinctrl_spi2quad_default: spi2quad_default {
		function = "SPI2QUAD";
		groups = "SPI2QUAD";
	};

	pinctrl_acpi_default: acpi_default {
		function = "ACPI";
		groups = "ACPI";
	};

	pinctrl_adc0_default: adc0_default {
		function = "ADC0";
		groups = "ADC0";
	};

	pinctrl_adc1_default: adc1_default {
		function = "ADC1";
		groups = "ADC1";
	};

	pinctrl_adc10_default: adc10_default {
		function = "ADC10";
		groups = "ADC10";
	};

	pinctrl_adc11_default: adc11_default {
		function = "ADC11";
		groups = "ADC11";
	};

	pinctrl_adc12_default: adc12_default {
		function = "ADC12";
		groups = "ADC12";
	};

	pinctrl_adc13_default: adc13_default {
		function = "ADC13";
		groups = "ADC13";
	};

	pinctrl_adc14_default: adc14_default {
		function = "ADC14";
		groups = "ADC14";
	};

	pinctrl_adc15_default: adc15_default {
		function = "ADC15";
		groups = "ADC15";
	};

	pinctrl_adc2_default: adc2_default {
		function = "ADC2";
		groups = "ADC2";
	};

	pinctrl_adc3_default: adc3_default {
		function = "ADC3";
		groups = "ADC3";
	};

	pinctrl_adc4_default: adc4_default {
		function = "ADC4";
		groups = "ADC4";
	};

	pinctrl_adc5_default: adc5_default {
		function = "ADC5";
		groups = "ADC5";
	};

	pinctrl_adc6_default: adc6_default {
		function = "ADC6";
		groups = "ADC6";
	};

	pinctrl_adc7_default: adc7_default {
		function = "ADC7";
		groups = "ADC7";
	};

	pinctrl_adc8_default: adc8_default {
		function = "ADC8";
		groups = "ADC8";
	};

	pinctrl_adc9_default: adc9_default {
		function = "ADC9";
		groups = "ADC9";
	};

	pinctrl_bmcint_default: bmcint_default {
		function = "BMCINT";
		groups = "BMCINT";
	};

	pinctrl_ddcclk_default: ddcclk_default {
		function = "DDCCLK";
		groups = "DDCCLK";
	};

	pinctrl_ddcdat_default: ddcdat_default {
		function = "DDCDAT";
		groups = "DDCDAT";
	};

	pinctrl_espi_default: espi_default {
		function = "ESPI";
		groups = "ESPI";
	};

	pinctrl_fsi1_default: fsi1_default {
		function = "FSI1";
		groups = "FSI1";
	};

	pinctrl_fsi2_default: fsi2_default {
		function = "FSI2";
		groups = "FSI2";
	};

	pinctrl_fwspics1_default: fwspics1_default {
		function = "FWSPICS1";
		groups = "FWSPICS1";
	};

	pinctrl_fwspics2_default: fwspics2_default {
		function = "FWSPICS2";
		groups = "FWSPICS2";
	};

	pinctrl_gpid0_default: gpid0_default {
		function = "GPID0";
		groups = "GPID0";
	};

	pinctrl_gpid2_default: gpid2_default {
		function = "GPID2";
		groups = "GPID2";
	};

	pinctrl_gpid4_default: gpid4_default {
		function = "GPID4";
		groups = "GPID4";
	};

	pinctrl_gpid6_default: gpid6_default {
		function = "GPID6";
		groups = "GPID6";
	};

	pinctrl_gpie0_default: gpie0_default {
		function = "GPIE0";
		groups = "GPIE0";
	};

	pinctrl_gpie2_default: gpie2_default {
		function = "GPIE2";
		groups = "GPIE2";
	};

	pinctrl_gpie4_default: gpie4_default {
		function = "GPIE4";
		groups = "GPIE4";
	};

	pinctrl_gpie6_default: gpie6_default {
		function = "GPIE6";
		groups = "GPIE6";
	};

	pinctrl_i2c1_default: i2c1_default {
		function = "I2C1";
		groups = "I2C1";
	};
	pinctrl_i2c2_default: i2c2_default {
		function = "I2C2";
		groups = "I2C2";
	};

	pinctrl_i2c3_default: i2c3_default {
		function = "I2C3";
		groups = "I2C3";
	};

	pinctrl_i2c4_default: i2c4_default {
		function = "I2C4";
		groups = "I2C4";
	};

	pinctrl_i2c5_default: i2c5_default {
		function = "I2C5";
		groups = "I2C5";
	};

	pinctrl_i2c6_default: i2c6_default {
		function = "I2C6";
		groups = "I2C6";
	};

	pinctrl_i2c7_default: i2c7_default {
		function = "I2C7";
		groups = "I2C7";
	};

	pinctrl_i2c8_default: i2c8_default {
		function = "I2C8";
		groups = "I2C8";
	};

	pinctrl_i2c9_default: i2c9_default {
		function = "I2C9";
		groups = "I2C9";
	};

	pinctrl_i2c10_default: i2c10_default {
		function = "I2C10";
		groups = "I2C10";
	};

	pinctrl_i2c11_default: i2c11_default {
		function = "I2C11";
		groups = "I2C11";
	};

	pinctrl_i2c12_default: i2c12_default {
		function = "I2C12";
		groups = "I2C12";
	};

	pinctrl_i2c13_default: i2c13_default {
		function = "I2C13";
		groups = "I2C13";
	};

	pinctrl_i2c14_default: i2c14_default {
		function = "I2C14";
		groups = "I2C14";
	};

	pinctrl_i2c15_default: i2c15_default {
		function = "I2C15";
		groups = "I2C15";
	};

	pinctrl_i2c16_default: i2c16_default {
		function = "I2C16";
		groups = "I2C16";
	};

	pinctrl_lad0_default: lad0_default {
		function = "LAD0";
		groups = "LAD0";
	};

	pinctrl_lad1_default: lad1_default {
		function = "LAD1";
		groups = "LAD1";
	};

	pinctrl_lad2_default: lad2_default {
		function = "LAD2";
		groups = "LAD2";
	};

	pinctrl_lad3_default: lad3_default {
		function = "LAD3";
		groups = "LAD3";
	};

	pinctrl_lclk_default: lclk_default {
		function = "LCLK";
		groups = "LCLK";
	};

	pinctrl_lframe_default: lframe_default {
		function = "LFRAME";
		groups = "LFRAME";
	};

	pinctrl_lpchc_default: lpchc_default {
		function = "LPCHC";
		groups = "LPCHC";
	};

	pinctrl_lpcpd_default: lpcpd_default {
		function = "LPCPD";
		groups = "LPCPD";
	};

	pinctrl_lpcplus_default: lpcplus_default {
		function = "LPCPLUS";
		groups = "LPCPLUS";
	};

	pinctrl_lpcpme_default: lpcpme_default {
		function = "LPCPME";
		groups = "LPCPME";
	};

	pinctrl_lpcrst_default: lpcrst_default {
		function = "LPCRST";
		groups = "LPCRST";
	};

	pinctrl_lpcsmi_default: lpcsmi_default {
		function = "LPCSMI";
		groups = "LPCSMI";
	};

	pinctrl_lsirq_default: lsirq_default {
		function = "LSIRQ";
		groups = "LSIRQ";
	};

	pinctrl_mac1link_default: mac1link_default {
		function = "MAC1LINK";
		groups = "MAC1LINK";
	};

	pinctrl_mac2link_default: mac2link_default {
		function = "MAC2LINK";
		groups = "MAC2LINK";
	};

	pinctrl_mac3link_default: mac3link_default {
		function = "MAC3LINK";
		groups = "MAC3LINK";
	};

	pinctrl_mac4link_default: mac4link_default {
		function = "MAC4LINK";
		groups = "MAC4LINK";
	};
		
	pinctrl_mdio1_default: mdio1_default {
		function = "MDIO1";
		groups = "MDIO1";
	};

	pinctrl_mdio2_default: mdio2_default {
		function = "MDIO2";
		groups = "MDIO2";
	};

	pinctrl_mdio3_default: mdio3_default {
		function = "MDIO3";
		groups = "MDIO3";
	};

	pinctrl_mdio4_default: mdio4_default {
		function = "MDIO4";
		groups = "MDIO4";
	};

        pinctrl_rmii1_default: rmii1_default {
                function = "RMII1";
                groups = "RMII1";
        };

        pinctrl_rmii2_default: rmii2_default {
                function = "RMII2";
                groups = "RMII2";
        };

        pinctrl_rmii3_default: rmii3_default {
                function = "RMII3";
                groups = "RMII3";
        };

        pinctrl_rmii4_default: rmii4_default {
                function = "RMII4";
                groups = "RMII4";
        };

	pinctrl_ncts1_default: ncts1_default {
		function = "NCTS1";
		groups = "NCTS1";
	};

	pinctrl_ncts2_default: ncts2_default {
		function = "NCTS2";
		groups = "NCTS2";
	};

	pinctrl_ncts3_default: ncts3_default {
		function = "NCTS3";
		groups = "NCTS3";
	};

	pinctrl_ncts4_default: ncts4_default {
		function = "NCTS4";
		groups = "NCTS4";
	};

	pinctrl_ndcd1_default: ndcd1_default {
		function = "NDCD1";
		groups = "NDCD1";
	};

	pinctrl_ndcd2_default: ndcd2_default {
		function = "NDCD2";
		groups = "NDCD2";
	};

	pinctrl_ndcd3_default: ndcd3_default {
		function = "NDCD3";
		groups = "NDCD3";
	};

	pinctrl_ndcd4_default: ndcd4_default {
		function = "NDCD4";
		groups = "NDCD4";
	};

	pinctrl_ndsr1_default: ndsr1_default {
		function = "NDSR1";
		groups = "NDSR1";
	};

	pinctrl_ndsr2_default: ndsr2_default {
		function = "NDSR2";
		groups = "NDSR2";
	};

	pinctrl_ndsr3_default: ndsr3_default {
		function = "NDSR3";
		groups = "NDSR3";
	};

	pinctrl_ndsr4_default: ndsr4_default {
		function = "NDSR4";
		groups = "NDSR4";
	};

	pinctrl_ndtr1_default: ndtr1_default {
		function = "NDTR1";
		groups = "NDTR1";
	};

	pinctrl_ndtr2_default: ndtr2_default {
		function = "NDTR2";
		groups = "NDTR2";
	};

	pinctrl_ndtr3_default: ndtr3_default {
		function = "NDTR3";
		groups = "NDTR3";
	};

	pinctrl_ndtr4_default: ndtr4_default {
		function = "NDTR4";
		groups = "NDTR4";
	};

	pinctrl_nri1_default: nri1_default {
		function = "NRI1";
		groups = "NRI1";
	};

	pinctrl_nri2_default: nri2_default {
		function = "NRI2";
		groups = "NRI2";
	};

	pinctrl_nri3_default: nri3_default {
		function = "NRI3";
		groups = "NRI3";
	};

	pinctrl_nri4_default: nri4_default {
		function = "NRI4";
		groups = "NRI4";
	};

	pinctrl_nrts1_default: nrts1_default {
		function = "NRTS1";
		groups = "NRTS1";
	};

	pinctrl_nrts2_default: nrts2_default {
		function = "NRTS2";
		groups = "NRTS2";
	};

	pinctrl_nrts3_default: nrts3_default {
		function = "NRTS3";
		groups = "NRTS3";
	};

	pinctrl_nrts4_default: nrts4_default {
		function = "NRTS4";
		groups = "NRTS4";
	};

	pinctrl_oscclk_default: oscclk_default {
		function = "OSCCLK";
		groups = "OSCCLK";
	};

	pinctrl_pewake_default: pewake_default {
		function = "PEWAKE";
		groups = "PEWAKE";
	};

	pinctrl_pnor_default: pnor_default {
		function = "PNOR";
		groups = "PNOR";
	};

	pinctrl_pwm0_default: pwm0_default {
		function = "PWM0";
		groups = "PWM0";
	};

	pinctrl_pwm1_default: pwm1_default {
		function = "PWM1";
		groups = "PWM1";
	};

	pinctrl_pwm2_default: pwm2_default {
		function = "PWM2";
		groups = "PWM2";
	};

	pinctrl_pwm3_default: pwm3_default {
		function = "PWM3";
		groups = "PWM3";
	};

	pinctrl_pwm4_default: pwm4_default {
		function = "PWM4";
		groups = "PWM4";
	};

	pinctrl_pwm5_default: pwm5_default {
		function = "PWM5";
		groups = "PWM5";
	};

	pinctrl_pwm6_default: pwm6_default {
		function = "PWM6";
		groups = "PWM6";
	};

	pinctrl_pwm7_default: pwm7_default {
		function = "PWM7";
		groups = "PWM7";
	};

	pinctrl_rgmii1_default: rgmii1_default {
		function = "RGMII1";
		groups = "RGMII1";
	};

	pinctrl_rgmii2_default: rgmii2_default {
		function = "RGMII2";
		groups = "RGMII2";
	};

	pinctrl_rgmii3_default: rgmii3_default {
		function = "RGMII3";
		groups = "RGMII3";
	};

	pinctrl_rgmii4_default: rgmii4_default {
		function = "RGMII4";
		groups = "RGMII4";
	};

	pinctrl_rmii1_default: rmii1_default {
		function = "RMII1";
		groups = "RMII1";
	};

	pinctrl_rmii2_default: rmii2_default {
		function = "RMII2";
		groups = "RMII2";
	};

	pinctrl_rxd1_default: rxd1_default {
		function = "RXD1";
		groups = "RXD1";
	};

	pinctrl_rxd2_default: rxd2_default {
		function = "RXD2";
		groups = "RXD2";
	};

	pinctrl_rxd3_default: rxd3_default {
		function = "RXD3";
		groups = "RXD3";
	};

	pinctrl_rxd4_default: rxd4_default {
		function = "RXD4";
		groups = "RXD4";
	};

	pinctrl_salt1_default: salt1_default {
		function = "SALT1";
		groups = "SALT1";
	};

	pinctrl_salt10_default: salt10_default {
		function = "SALT10";
		groups = "SALT10";
	};

	pinctrl_salt11_default: salt11_default {
		function = "SALT11";
		groups = "SALT11";
	};

	pinctrl_salt12_default: salt12_default {
		function = "SALT12";
		groups = "SALT12";
	};

	pinctrl_salt13_default: salt13_default {
		function = "SALT13";
		groups = "SALT13";
	};

	pinctrl_salt14_default: salt14_default {
		function = "SALT14";
		groups = "SALT14";
	};

	pinctrl_salt2_default: salt2_default {
		function = "SALT2";
		groups = "SALT2";
	};

	pinctrl_salt3_default: salt3_default {
		function = "SALT3";
		groups = "SALT3";
	};

	pinctrl_salt4_default: salt4_default {
		function = "SALT4";
		groups = "SALT4";
	};

	pinctrl_salt5_default: salt5_default {
		function = "SALT5";
		groups = "SALT5";
	};

	pinctrl_salt6_default: salt6_default {
		function = "SALT6";
		groups = "SALT6";
	};

	pinctrl_salt7_default: salt7_default {
		function = "SALT7";
		groups = "SALT7";
	};

	pinctrl_salt8_default: salt8_default {
		function = "SALT8";
		groups = "SALT8";
	};

	pinctrl_salt9_default: salt9_default {
		function = "SALT9";
		groups = "SALT9";
	};

	pinctrl_scl1_default: scl1_default {
		function = "SCL1";
		groups = "SCL1";
	};

	pinctrl_scl2_default: scl2_default {
		function = "SCL2";
		groups = "SCL2";
	};

	pinctrl_sd1_default: sd1_default {
		function = "SD1";
		groups = "SD1";
	};

	pinctrl_sd2_default: sd2_default {
		function = "SD2";
		groups = "SD2";
	};

	pinctrl_emmc_default: emmc_default {
		function = "EMMC";
		groups = "EMMC";
	};

	pinctrl_emmcg8_default: emmcg8_default {
		function = "EMMCG8";
		groups = "EMMCG8";
	};

	pinctrl_sda1_default: sda1_default {
		function = "SDA1";
		groups = "SDA1";
	};

	pinctrl_sda2_default: sda2_default {
		function = "SDA2";
		groups = "SDA2";
	};

	pinctrl_sgps1_default: sgps1_default {
		function = "SGPS1";
		groups = "SGPS1";
	};

	pinctrl_sgps2_default: sgps2_default {
		function = "SGPS2";
		groups = "SGPS2";
	};

	pinctrl_sioonctrl_default: sioonctrl_default {
		function = "SIOONCTRL";
		groups = "SIOONCTRL";
	};

	pinctrl_siopbi_default: siopbi_default {
		function = "SIOPBI";
		groups = "SIOPBI";
	};

	pinctrl_siopbo_default: siopbo_default {
		function = "SIOPBO";
		groups = "SIOPBO";
	};

	pinctrl_siopwreq_default: siopwreq_default {
		function = "SIOPWREQ";
		groups = "SIOPWREQ";
	};

	pinctrl_siopwrgd_default: siopwrgd_default {
		function = "SIOPWRGD";
		groups = "SIOPWRGD";
	};

	pinctrl_sios3_default: sios3_default {
		function = "SIOS3";
		groups = "SIOS3";
	};

	pinctrl_sios5_default: sios5_default {
		function = "SIOS5";
		groups = "SIOS5";
	};

	pinctrl_siosci_default: siosci_default {
		function = "SIOSCI";
		groups = "SIOSCI";
	};

	pinctrl_spi1_default: spi1_default {
		function = "SPI1";
		groups = "SPI1";
	};

	pinctrl_spi1cs1_default: spi1cs1_default {
		function = "SPI1CS1";
		groups = "SPI1CS1";
	};

	pinctrl_spi1debug_default: spi1debug_default {
		function = "SPI1DEBUG";
		groups = "SPI1DEBUG";
	};

	pinctrl_spi1passthru_default: spi1passthru_default {
		function = "SPI1PASSTHRU";
		groups = "SPI1PASSTHRU";
	};

	pinctrl_spi2ck_default: spi2ck_default {
		function = "SPI2CK";
		groups = "SPI2CK";
	};

	pinctrl_spi2cs0_default: spi2cs0_default {
		function = "SPI2CS0";
		groups = "SPI2CS0";
	};

	pinctrl_spi2cs1_default: spi2cs1_default {
		function = "SPI2CS1";
		groups = "SPI2CS1";
	};

	pinctrl_spi2miso_default: spi2miso_default {
		function = "SPI2MISO";
		groups = "SPI2MISO";
	};

	pinctrl_spi2mosi_default: spi2mosi_default {
		function = "SPI2MOSI";
		groups = "SPI2MOSI";
	};

	pinctrl_timer3_default: timer3_default {
		function = "TIMER3";
		groups = "TIMER3";
	};

	pinctrl_timer4_default: timer4_default {
		function = "TIMER4";
		groups = "TIMER4";
	};

	pinctrl_timer5_default: timer5_default {
		function = "TIMER5";
		groups = "TIMER5";
	};

	pinctrl_timer6_default: timer6_default {
		function = "TIMER6";
		groups = "TIMER6";
	};

	pinctrl_timer7_default: timer7_default {
		function = "TIMER7";
		groups = "TIMER7";
	};

	pinctrl_timer8_default: timer8_default {
		function = "TIMER8";
		groups = "TIMER8";
	};

	pinctrl_txd1_default: txd1_default {
		function = "TXD1";
		groups = "TXD1";
	};

	pinctrl_txd2_default: txd2_default {
		function = "TXD2";
		groups = "TXD2";
	};

	pinctrl_txd3_default: txd3_default {
		function = "TXD3";
		groups = "TXD3";
	};

	pinctrl_txd4_default: txd4_default {
		function = "TXD4";
		groups = "TXD4";
	};

	pinctrl_uart6_default: uart6_default {
		function = "UART6";
		groups = "UART6";
	};

	pinctrl_usbcki_default: usbcki_default {
		function = "USBCKI";
		groups = "USBCKI";
	};

	pinctrl_usb2ah_default: usb2ah_default {
		function = "USB2AH";
		groups = "USB2AH";
	};

	pinctrl_usb11bhid_default: usb11bhid_default {
		function = "USB11BHID";
		groups = "USB11BHID";
	};

	pinctrl_usb2bh_default: usb2bh_default {
		function = "USB2BH";
		groups = "USB2BH";
	};

	pinctrl_vgabiosrom_default: vgabiosrom_default {
		function = "VGABIOSROM";
		groups = "VGABIOSROM";
	};

	pinctrl_vgahs_default: vgahs_default {
		function = "VGAHS";
		groups = "VGAHS";
	};

	pinctrl_vgavs_default: vgavs_default {
		function = "VGAVS";
		groups = "VGAVS";
	};

	pinctrl_vpi24_default: vpi24_default {
		function = "VPI24";
		groups = "VPI24";
	};

	pinctrl_vpo_default: vpo_default {
		function = "VPO";
		groups = "VPO";
	};

	pinctrl_wdtrst1_default: wdtrst1_default {
		function = "WDTRST1";
		groups = "WDTRST1";
	};

	pinctrl_wdtrst2_default: wdtrst2_default {
		function = "WDTRST2";
		groups = "WDTRST2";
	};

	pinctrl_pcierc_default: pcierc_default {
		function = "PCIERC";
		groups = "PCIERC";
        };
};<|MERGE_RESOLUTION|>--- conflicted
+++ resolved
@@ -228,13 +228,8 @@
 			clocks = <&scu ASPEED_CLK_GATE_MAC3CLK>;
 			status = "disabled";
 		};
-<<<<<<< HEAD
-		
+
 		mac4: ftgmac@1e690000 {
-=======
-
-		mac3: ftgmac@1e690000 {
->>>>>>> b96ea6d5
 			compatible = "aspeed,ast2600-mac", "faraday,ftgmac100";
 			reg = <0x1e690000 0x180>, <0x1e650018 0x4>;
 			#address-cells = <1>;
