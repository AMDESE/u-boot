Descriptions of section entries:

	P: Person (obsolete)
	M: Mail patches to: FullName <address@domain>
	R: Designated reviewer: FullName <address@domain>
	   These reviewers should be CCed on patches.
	L: Mailing list that is relevant to this area
	W: Web-page with status/info
	Q: Patchwork web based patch tracking system site
	T: SCM tree type and location.
	   Type is one of: git, hg, quilt, stgit, topgit
	S: Status, one of the following:
	   Supported:	Someone is actually paid to look after this.
	   Maintained:	Someone actually looks after it.
	   Orphan:	No current maintainer [but maybe you could take the
			role as you write your new code].
	F: Files and directories with wildcard patterns.
	   A trailing slash includes all files and subdirectory files.
	   F:	drivers/net/	all files in and below drivers/net
	   F:	drivers/net/*	all files in drivers/net, but not below
	   F:	*/net/*		all files in "any top level directory"/net
	   One pattern per line.  Multiple F: lines acceptable.
	N: Files and directories with regex patterns.
	   N:	[^a-z]tegra	all files whose path contains the word tegra
	   One pattern per line.  Multiple N: lines acceptable.
	   scripts/get_maintainer.pl has different behavior for files that
	   match F: pattern and matches of N: patterns.  By default,
	   get_maintainer will not look at git log history when an F: pattern
	   match occurs.  When an N: match occurs, git log history is used
	   to also notify the people that have git commit signatures.
	X: Files and directories that are NOT maintained, same rules as F:
	   Files exclusions are tested before file matches.
	   Can be useful for excluding a specific subdirectory, for instance:
	   F:	net/
	   X:	net/ipv6/
	   matches all files in and below net excluding net/ipv6/
	K: Keyword perl extended regex pattern to match content in a
	   patch or file.  For instance:
	   K: of_get_profile
	      matches patches or files that contain "of_get_profile"
	   K: \b(printk|pr_(info|err))\b
	      matches patches or files that contain one or more of the words
	      printk, pr_info or pr_err
	   One regex pattern per line.  Multiple K: lines acceptable.

Note: For the hard of thinking, this list is meant to remain in alphabetical
order. If you could add yourselves to it in alphabetical order that would be
so much easier [Ed]

Maintainers List (try to look for most precise areas first)

		-----------------------------------
ACPI:
M:	Simon Glass <sjg@chromium.org>
S:	Maintained
F:	cmd/acpi.c
F:	lib/acpi/

ANDROID AB
M:	Igor Opaniuk <igor.opaniuk@gmail.com>
R:	Sam Protsenko <joe.skb7@gmail.com>
S:	Maintained
F:	cmd/ab_select.c
F:	common/android_ab.c
F:	doc/android/ab.rst
F:	include/android_ab.h
F:	test/py/tests/test_android/test_ab.py

ANDROID AVB
M:	Igor Opaniuk <igor.opaniuk@gmail.com>
S:	Maintained
F:	cmd/avb.c
F:	common/avb_verify.c
F:	doc/android/avb2.rst
F:	include/avb_verify.h
F:	lib/libavb/
F:	test/py/tests/test_android/test_avb.py

ARC
M:	Alexey Brodkin <alexey.brodkin@synopsys.com>
M:	Eugeniy Paltsev <Eugeniy.Paltsev@synopsys.com>
S:	Maintained
L:	uboot-snps-arc@synopsys.com
T:	git https://source.denx.de/u-boot/custodians/u-boot-arc.git
F:	arch/arc/
F:	board/synopsys/

ARC HSDK CGU CLOCK
M:	Eugeniy Paltsev <Eugeniy.Paltsev@synopsys.com>
S:	Maintained
L:	uboot-snps-arc@synopsys.com
F:	drivers/clk/clk-hsdk-cgu.c
F:	include/dt-bindings/clock/snps,hsdk-cgu.h
F:	doc/device-tree-bindings/clock/snps,hsdk-cgu.txt

ARC HSDK CREG GPIO
M:	Eugeniy Paltsev <Eugeniy.Paltsev@synopsys.com>
S:	Maintained
L:	uboot-snps-arc@synopsys.com
F:	doc/device-tree-bindings/gpio/snps,creg-gpio.txt
F:	drivers/gpio/hsdk-creg-gpio.c

ARC HSDK RESET
M:	Eugeniy Paltsev <Eugeniy.Paltsev@synopsys.com>
S:	Maintained
L:	uboot-snps-arc@synopsys.com
F:	include/dt-bindings/reset/snps,hsdk-reset.h
F:	drivers/reset/reset-hsdk.c

ARC SYNOPSYS DW MMC EXTENSIONS
M:	Eugeniy Paltsev <Eugeniy.Paltsev@synopsys.com>
S:	Maintained
L:	uboot-snps-arc@synopsys.com
F:	doc/device-tree-bindings/mmc/snps,dw-mmc.txt
F:	drivers/mmc/snps_dw_mmc.c

APPLE M1 SOC SUPPORT
M:	Mark Kettenis <kettenis@openbsd.org>
S:	Maintained
F:	arch/arm/include/asm/arch-m1/
F:	arch/arm/mach-apple/
F:	configs/apple_m1_defconfig
F:	drivers/iommu/apple_dart.c
F:	drivers/nvme/nvme_apple.c
F:	drivers/pci/pcie_apple.c
F:	drivers/pinctrl/pinctrl-apple.c
F:	drivers/watchdog/apple_wdt.c
F:	include/configs/apple.h

ARM
M:	Tom Rini <trini@konsulko.com>
S:	Maintained
T:	git https://source.denx.de/u-boot/custodians/u-boot-arm.git
F:	arch/arm/
F:	cmd/arm/

ARM ALTERA SOCFPGA
M:	Marek Vasut <marex@denx.de>
M:	Simon Goldschmidt <simon.k.r.goldschmidt@gmail.com>
M:	Tien Fong Chee <tien.fong.chee@intel.com>
S:	Maintained
T:	git https://source.denx.de/u-boot/custodians/u-boot-socfpga.git
F:	arch/arm/mach-socfpga/
F:	drivers/sysreset/sysreset_socfpga*

ARM AMLOGIC SOC SUPPORT
M:	Neil Armstrong <neil.armstrong@linaro.org>
S:	Maintained
L:	u-boot-amlogic@groups.io
T:	git https://source.denx.de/u-boot/custodians/u-boot-amlogic.git
F:	arch/arm/mach-meson/
F:	arch/arm/include/asm/arch-meson/
F:	cmd/meson/
F:	drivers/clk/meson/
F:	drivers/serial/serial_meson.c
F:	drivers/reset/reset-meson.c
F:	drivers/i2c/meson_i2c.c
F:	drivers/net/phy/meson-gxl.c
F:	drivers/adc/meson-saradc.c
F:	drivers/phy/meson*
F:	drivers/mmc/meson_gx_mmc.c
F:	drivers/spi/meson_spifc.c
F:	drivers/pinctrl/meson/
F:	drivers/power/domain/meson-gx-pwrc-vpu.c
F:	drivers/video/meson/
F:	drivers/watchdog/meson_gxbb_wdt.c
F:	include/configs/meson64.h
F:	include/configs/meson64_android.h
F:	doc/board/amlogic/
N:	meson

ARM ASPEED
M:	Ryan Chen <ryan_chen@aspeedtech.com>
M:	Chia-Wei Wang <chiawei_wang@aspeedtech.com>
R:	Aspeed BMC SW team <BMC-SW@aspeedtech.com>
R:	Joel Stanley <joel@jms.id.au>
S:	Maintained
F:	arch/arm/mach-aspeed/
F:	arch/arm/include/asm/arch-aspeed/
F:	board/aspeed/
F:	drivers/clk/aspeed/
F:	drivers/crypto/aspeed/
F:	drivers/gpio/gpio-aspeed.c
F:	drivers/i2c/ast_i2c.[ch]
F:	drivers/mmc/aspeed_sdhci.c
F:	drivers/net/aspeed_mdio.c
F:	drivers/net/ftgmac100.[ch]
F:	drivers/pinctrl/aspeed/
F:	drivers/pwm/pwm-aspeed.c
F:	drivers/ram/aspeed/
F:	drivers/reset/reset-ast2500.c
F:	drivers/watchdog/ast_wdt.c
N:	aspeed

ARM BROADCOM BCM283X / BCM27XX
M:	Matthias Brugger <mbrugger@suse.com>
M:	Peter Robinson <pbrobinson@gmail.com>
S:	Maintained
F:	arch/arm/dts/bcm283*
F:	arch/arm/mach-bcm283x/
F:	board/raspberrypi/
F:	drivers/gpio/bcm2835_gpio.c
F:	drivers/mmc/bcm2835_sdhci.c
F:	drivers/mmc/bcm2835_sdhost.c
F:	drivers/serial/serial_bcm283x_mu.c
F:	drivers/serial/serial_bcm283x_pl011.c
F:	drivers/video/bcm2835.c
F:	include/dm/platform_data/serial_bcm283x_mu.h
F:	include/dt-bindings/pinctrl/bcm2835.h
F:	drivers/pinctrl/broadcom/
F:	configs/rpi_*
T:	git https://source.denx.de/u-boot/custodians/u-boot-arm.git

ARM BROADCOM BCMBCA
M:	Anand Gore <anand.gore@broadcom.com>
M:	William Zhang <william.zhang@broadcom.com>
M:	Kursad Oney <kursad.oney@broadcom.com>
M:	Joel Peshkin <joel.peshkin@broadcom.com>
M:	Philippe Reynes <philippe.reynes@softathome.com>
S:	Maintained
F:	arch/arm/mach-bcmbca/
F:	board/broadcom/bcmbca/
N:	bcmbca
N:	bcm[9]?47622
N:	bcm[9]?4908
N:	bcm[9]?4912
N:	bcm[9]?63138
N:	bcm[9]?63146
N:	bcm[9]?63148
N:	bcm[9]?63158
N:	bcm[9]?63178
N:	bcm[9]?6756
N:	bcm[9]?6813
N:	bcm[9]?6846
N:	bcm[9]?6855
N:	bcm[9]?6856
N:	bcm[9]?6858
N:	bcm[9]?6878

ARM BROADCOM BCMSTB
M:	Thomas Fitzsimmons <fitzsim@fitzsim.org>
S:	Maintained
F:	arch/arm/mach-bcmstb/
F:	board/broadcom/bcmstb/
F:	configs/bcm7*_defconfig
F:	doc/README.bcm7xxx
F:	drivers/mmc/bcmstb_sdhci.c
F:	drivers/spi/bcmstb_spi.c

ARM CORTINA ACCESS CAxxxx
M:	Alex Nemirovsky <alex.nemirovsky@cortina-access.com>
S:	Supported
F:	board/cortina/common/
F:	drivers/gpio/cortina_gpio.c
F:	drivers/watchdog/cortina_wdt.c
F:	drivers/serial/serial_cortina.c
F:	drivers/led/led_cortina.c
F:	drivers/mmc/ca_dw_mmc.c
F:	drivers/spi/ca_sflash.c
F:	drivers/i2c/i2c-cortina.c
F:	drivers/i2c/i2c-cortina.h
F:	drivers/mtd/nand/raw/cortina_nand.c
F:	drivers/mtd/nand/raw/cortina_nand.h
F:	drivers/net/cortina_ni.c
F:	drivers/net/cortina_ni.h
F:	drivers/net/phy/ca_phy.c
F:	configs/cortina_presidio-asic-pnand_defconfig

ARM FREESCALE IMX
M:	Stefano Babic <sbabic@denx.de>
M:	Fabio Estevam <festevam@gmail.com>
R:	NXP i.MX U-Boot Team <uboot-imx@nxp.com>
S:	Maintained
T:	git https://source.denx.de/u-boot/custodians/u-boot-imx.git
F:	arch/arm/cpu/arm1136/mx*/
F:	arch/arm/cpu/arm926ejs/mx*/
F:	arch/arm/cpu/armv7/vf610/
F:	arch/arm/dts/*imx*
F:	arch/arm/mach-imx/
F:	arch/arm/include/asm/arch-imx*/
F:	arch/arm/include/asm/arch-mx*/
F:	arch/arm/include/asm/arch-vf610/
F:	arch/arm/include/asm/mach-imx/
F:	board/freescale/*mx*/
F:	drivers/serial/serial_mxc.c

ARM HISILICON
M:	Peter Griffin <peter.griffin@linaro.org>
M:	Manivannan Sadhasivam <manivannan.sadhasivam@linaro.org>
S:	Maintained
F:	arch/arm/cpu/armv8/hisilicon
F:	arch/arm/include/asm/arch-hi6220/
F:	arch/arm/include/asm/arch-hi3660/
F:	arch/arm/mach-histb

ARM HPE GXP ARCHITECTURE
M:	Jean-Marie Verdun <verdun@hpe.com>
M:	Nick Hawkins <nick.hawkins@hpe.com>
S:	Maintained
F:	arch/arm/dts/hpe-bmc*
F:	arch/arm/dts/hpe-gxp*
F:	arch/arm/mach-hpe/
F:	board/hpe/
F:	configs/gxp_defconfig
F:	doc/device-tree-bindings/spi/hpe,gxp-spi.yaml
F:	drivers/timer/gxp-timer.c
F:	drivers/spi/gxp_spi.c

ARM IPQ40XX
M:	Robert Marko <robert.marko@sartura.hr>
M:	Luka Kovacic <luka.kovacic@sartura.hr>
M:	Luka Perkov <luka.perkov@sartura.hr>
S:	Maintained
F:	arch/arm/mach-ipq40xx/
F:	include/dt-bindings/clock/qcom,ipq4019-gcc.h
F:	include/dt-bindings/reset/qcom,ipq4019-reset.h
F:	drivers/reset/reset-ipq4019.c
F:	drivers/phy/phy-qcom-ipq4019-usb.c
F:	drivers/spi/spi-qup.c
F:	drivers/net/mdio-ipq4019.c
F:	drivers/rng/msm_rng.c

ARM LAYERSCAPE SFP
M:	Sean Anderson <sean.anderson@seco.com>
S:	Maintained
F:	drivers/misc/ls2_sfp.c

ARM MARVELL KIRKWOOD ARMADA-XP ARMADA-38X ARMADA-37XX ARMADA-7K/8K
M:	Stefan Roese <sr@denx.de>
S:	Maintained
T:	git https://source.denx.de/u-boot/custodians/u-boot-marvell.git
F:	arch/arm/mach-kirkwood/
F:	arch/arm/mach-mvebu/
F:	drivers/ata/ahci_mvebu.c
F:	drivers/clk/mvebu/
F:	drivers/ddr/marvell/
F:	drivers/gpio/mvebu_gpio.c
F:	drivers/i2c/mvtwsi.c
F:	drivers/mmc/xenon_sdhci.c
F:	drivers/phy/marvell/
F:	drivers/pinctrl/mvebu/
F:	drivers/rtc/armada38x.c
F:	drivers/spi/kirkwood_spi.c
F:	drivers/spi/mvebu_a3700_spi.c
F:	drivers/pci/pcie_dw_mvebu.c
F:	drivers/watchdog/armada-37xx-wdt.c
F:	drivers/watchdog/orion_wdt.c
F:	include/configs/mv-common.h

ARM MARVELL PCIE CONTROLLER DRIVERS
M:	Pali Rohár <pali@kernel.org>
M:	Stefan Roese <sr@denx.de>
S:	Maintained
T:	git https://source.denx.de/u-boot/custodians/u-boot-marvell.git
F:	drivers/pci/pci-aardvark.c
F:	drivers/pci/pci_mvebu.c

ARM MARVELL SERIAL DRIVERS
M:	Pali Rohár <pali@kernel.org>
M:	Stefan Roese <sr@denx.de>
S:	Maintained
T:	git https://source.denx.de/u-boot/custodians/u-boot-marvell.git
F:	drivers/serial/serial_mvebu_a3700.c

ARM MEDIATEK
M:	Ryder Lee <ryder.lee@mediatek.com>
M:	Weijie Gao <weijie.gao@mediatek.com>
M:	Chunfeng Yun <chunfeng.yun@mediatek.com>
R:	GSS_MTK_Uboot_upstream <GSS_MTK_Uboot_upstream@mediatek.com>
S:	Maintained
F:	arch/arm/mach-mediatek/
F:	arch/arm/include/asm/arch-mediatek/
F:	board/mediatek/
F:	doc/device-tree-bindings/phy/phy-mtk-*
F:	doc/device-tree-bindings/usb/mediatek,*
F:	doc/README.mediatek
F:	drivers/clk/mediatek/
F:	drivers/cpu/mtk_cpu.c
F:	drivers/i2c/mtk_i2c.c
F:	drivers/mmc/mtk-sd.c
F:	drivers/phy/phy-mtk-*
F:	drivers/pinctrl/mediatek/
F:	drivers/power/domain/mtk-power-domain.c
F:	drivers/ram/mediatek/
F:	drivers/spi/mtk_snfi_spi.c
F:	drivers/spi/mtk_spim.c
F:	drivers/timer/mtk_timer.c
F:	drivers/usb/host/xhci-mtk.c
F:	drivers/usb/mtu3/
F:	drivers/watchdog/mtk_wdt.c
F:	drivers/net/mtk_eth.c
F:	drivers/net/mtk_eth.h
F:	drivers/reset/reset-mediatek.c
F:	tools/mtk_image.c
F:	tools/mtk_image.h
F:	tools/mtk_nand_headers.c
F:	tools/mtk_nand_headers.h
N:	mediatek

ARM METHODE SUPPORT
M:	Robert Marko <robert.marko@sartura.hr>
S:	Maintained
F:	arch/arm/dts/armada-3720-eDPU*
F:	arch/arm/dts/armada-3720-uDPU*
F:	configs/eDPU_defconfig
F:	configs/uDPU_defconfig

ARM MICROCHIP/ATMEL AT91
M:	Eugen Hristev <eugen.hristev@microchip.com>
S:	Maintained
T:	git https://source.denx.de/u-boot/custodians/u-boot-at91.git
F:	arch/arm/mach-at91/
F:	board/atmel/
F:	drivers/cpu/at91_cpu.c
F:	drivers/memory/atmel-ebi.c
F:	drivers/misc/microchip_flexcom.c
F:	drivers/timer/atmel_tcb_timer.c
F:	include/dt-bindings/mfd/atmel-flexcom.h
F:	drivers/timer/mchp-pit64b-timer.c

ARM MSC SM2S IMX8MP SOM
M:	Martyn Welch <martyn.welch@collabora.com>
M:	Ian Ray <ian.ray@ge.com>
S:	Maintained
F:	arch/arm/dts/imx8mp-msc-sm2s*
F:	board/msc/sm2s_imx8mp/
F:	configs/msc_sm2s_imx8mp_defconfig
F:	include/configs/msc_sm2s_imx8mp.h

ARM NEXELL S5P4418
M:	Stefan Bosch <stefan_b@posteo.net>
S:	Maintained
F:	arch/arm/cpu/armv7/s5p4418/
F:	arch/arm/dts/s5p4418*
F:	arch/arm/mach-nexell/
F:	board/friendlyarm/
F:	configs/s5p4418_nanopi2_defconfig
F:	doc/README.s5p4418
F:	drivers/gpio/nx_gpio.c
F:	drivers/i2c/nx_i2c.c
F:	drivers/mmc/nexell_dw_mmc_dm.c
F:	drivers/pinctrl/nexell/
F:	drivers/serial/serial_s5p4418_pl011.c
F:	drivers/video/nexell/
F:	drivers/video/nexell_display.c
F:	include/configs/s5p4418_nanopi2.h

ARM OWL
M:	Manivannan Sadhasivam <manivannan.sadhasivam@linaro.org>
S:	Maintained
F:	arch/arm/include/asm/arch-owl/
F:	arch/arm/mach-owl/
F:	doc/board/actions/
F:	drivers/clk/owl/
F:	drivers/serial/serial_owl.c
F:	include/configs/owl-common.h
F:	configs/bubblegum_96_defconfig
F:	configs/cubieboard7_defconfig

ARM RENESAS RMOBILE/R-CAR
M:	Nobuhiro Iwamatsu <iwamatsu@nigauri.org>
M:	Marek Vasut <marek.vasut+renesas@gmail.com>
S:	Maintained
T:	git https://source.denx.de/u-boot/custodians/u-boot-sh.git
F:	arch/arm/mach-rmobile/

ARM ROCKCHIP
M:	Simon Glass <sjg@chromium.org>
M:	Philipp Tomsich <philipp.tomsich@vrull.eu>
M:	Kever Yang <kever.yang@rock-chips.com>
S:	Maintained
T:	git https://source.denx.de/u-boot/custodians/u-boot-rockchip.git
F:	arch/arm/dts/rk3*
F:	arch/arm/dts/rockchip*
F:	arch/arm/dts/rv1108*
F:	arch/arm/include/asm/arch-rockchip/
F:	arch/arm/mach-rockchip/
F:	board/rockchip/
F:	drivers/clk/rockchip/
F:	drivers/gpio/rk_gpio.c
F:	drivers/misc/rockchip-efuse.c
F:	drivers/mmc/rockchip_sdhci.c
F:	drivers/mmc/rockchip_dw_mmc.c
F:	drivers/pinctrl/rockchip/
F:	drivers/ram/rockchip/
F:	drivers/sysreset/sysreset_rockchip.c
F:	drivers/video/rockchip/
F:	tools/rkcommon.c
F:	tools/rkcommon.h
F:	tools/rkimage.c
F:	tools/rksd.c
F:	tools/rkspi.c
N:	rockchip

ARM SAMSUNG
M:	Minkyu Kang <mk7.kang@samsung.com>
S:	Maintained
T:	git https://source.denx.de/u-boot/custodians/u-boot-samsung.git
F:	arch/arm/mach-exynos/
F:	arch/arm/mach-s5pc1xx/
F:	arch/arm/cpu/armv7/s5p-common/

ARM SANCLOUD
M:	Paul Barker <paul.barker@sancloud.com>
R:	Marc Murphy <marc.murphy@sancloud.com>
S:	Supported
F:	arch/arm/dts/am335x-sancloud*

ARM SNAPDRAGON
M:	Ramon Fried <rfried.dev@gmail.com>
S:	Maintained
F:	arch/arm/mach-snapdragon/
F:	drivers/gpio/msm_gpio.c
F:	drivers/mmc/msm_sdhci.c
F:	drivers/phy/msm8916-usbh-phy.c
F:	drivers/serial/serial_msm.c
F:	drivers/serial/serial_msm_geni.c
F:	drivers/smem/msm_smem.c
F:	drivers/spmi/spmi-msm.c
F:	drivers/usb/host/ehci-msm.c

ARM STI
M:	Patrice Chotard <patrice.chotard@foss.st.com>
S:	Maintained
T:	git https://source.denx.de/u-boot/custodians/u-boot-stm.git
F:	arch/arm/mach-sti/
F:	arch/arm/include/asm/arch-sti*/
F:	drivers/phy/sti_usb_phy.c
F:	drivers/pinctrl/pinctrl-sti.c
F:	drivers/mmc/sti_sdhci.c
F:	drivers/reset/sti-reset.c
F:	drivers/serial/serial_sti_asc.c
F:	drivers/sysreset/sysreset_sti.c
F:	drivers/timer/arm_global_timer.c
F:	drivers/usb/host/dwc3-sti-glue.c
F:	include/dwc3-sti-glue.h
F:	include/dt-bindings/clock/stih407-clks.h
F:	include/dt-bindings/clock/stih410-clks.h
F:	include/dt-bindings/reset/stih407-resets.h

ARM STM STM32MP
M:	Patrick Delaunay <patrick.delaunay@foss.st.com>
M:	Patrice Chotard <patrice.chotard@foss.st.com>
L:	uboot-stm32@st-md-mailman.stormreply.com (moderated for non-subscribers)
T:	git https://source.denx.de/u-boot/custodians/u-boot-stm.git
S:	Maintained
F:	arch/arm/mach-stm32mp/
F:	doc/board/st/
F:	drivers/adc/stm32-adc*
F:	drivers/clk/stm32/
F:	drivers/gpio/stm32_gpio.c
F:	drivers/hwspinlock/stm32_hwspinlock.c
F:	drivers/i2c/stm32f7_i2c.c
F:	drivers/mailbox/stm32-ipcc.c
F:	drivers/misc/stm32mp_fuse.c
F:	drivers/misc/stm32_rcc.c
F:	drivers/mmc/stm32_sdmmc2.c
F:	drivers/mtd/nand/raw/stm32_fmc2_nand.c
F:	drivers/phy/phy-stm32-usbphyc.c
F:	drivers/pinctrl/pinctrl_stm32.c
F:	drivers/power/pmic/stpmic1.c
F:	drivers/power/regulator/stm32-vrefbuf.c
F:	drivers/power/regulator/stpmic1.c
F:	drivers/ram/stm32mp1/
F:	drivers/remoteproc/stm32_copro.c
F:	drivers/reset/stm32-reset.c
F:	drivers/rng/optee_rng.c
F:	drivers/rng/stm32mp1_rng.c
F:	drivers/rtc/stm32_rtc.c
F:	drivers/serial/serial_stm32.*
F:	drivers/spi/stm32_qspi.c
F:	drivers/spi/stm32_spi.c
F:	drivers/video/stm32/stm32_ltdc.c
F:	drivers/watchdog/stm32mp_wdt.c
F:	include/dt-bindings/clock/stm32fx-clock.h
F:	include/dt-bindings/clock/stm32mp*
F:	include/dt-bindings/pinctrl/stm32-pinfunc.h
F:	include/dt-bindings/reset/stm32mp*
F:	include/stm32_rcc.h
F:	tools/stm32image.c
N:	stm
N:	stm32


ARM STM STV0991
M:	Vikas Manocha <vikas.manocha@st.com>
S:	Maintained
F:	arch/arm/cpu/armv7/stv0991/
F:	arch/arm/include/asm/arch-stv0991/

ARM SUNXI
M:	Jagan Teki <jagan@amarulasolutions.com>
M:	Andre Przywara <andre.przywara@arm.com>
S:	Maintained
T:	git https://source.denx.de/u-boot/custodians/u-boot-sunxi.git
F:	arch/arm/cpu/armv7/sunxi/
F:	arch/arm/include/asm/arch-sunxi/
F:	arch/arm/mach-sunxi/
F:	board/sunxi/
F:	drivers/clk/sunxi/
F:	drivers/phy/allwinner/
F:	drivers/pinctrl/sunxi/
F:	drivers/video/sunxi/
F:	tools/sunxi*

ARM TEGRA
M:	Tom Warren <twarren@nvidia.com>
S:	Maintained
T:	git https://source.denx.de/u-boot/custodians/u-boot-tegra.git
F:	arch/arm/mach-tegra/
F:	arch/arm/include/asm/arch-tegra*/

ARM TI
M:	Tom Rini <trini@konsulko.com>
S:	Maintained
T:	git https://source.denx.de/u-boot/custodians/u-boot-ti.git
F:	arch/arm/dts/am57xx*
F:	arch/arm/dts/dra7*
F:	arch/arm/mach-davinci/
F:	arch/arm/mach-k3/
F:	arch/arm/mach-keystone/
F:	arch/arm/mach-omap2/
F:	arch/arm/include/asm/arch-omap*/
F:	arch/arm/include/asm/ti-common/
F:	board/ti/
F:	drivers/dma/ti*
F:	drivers/firmware/ti_sci.*
F:	drivers/gpio/omap_gpio.c
F:	drivers/memory/ti-aemif.c
F:	drivers/misc/k3_avs.c
F:	drivers/mailbox/k3-sec-procy.c
F:	drivers/pci/pcie_dw_ti.c
F:	drivers/phy/keystone-usb-phy.c
F:	drivers/phy/omap-usb2-phy.c
F:	drivers/phy/phy-ti-am654.c
F:	drivers/phy/ti-pipe3-phy.c
F:	drivers/ram/k3*
F:	drivers/remoteproc/ipu_rproc.c
F:	drivers/remoteproc/k3_system_controller.c
F:	drivers/remoteproc/pruc_rpoc.c
F:	drivers/remoteproc/ti*
F:	drivers/reset/reset-dra7.c
F:	drivers/reset/reset-ti-sci.c
F:	drivers/rtc/davinci.c
F:	drivers/serial/serial_omap.c
F:	drivers/soc/ti/
F:	drivers/sysreset/sysreset-ti-sci.c
F:	drivers/thermal/ti-bandgap.c
F:	drivers/timer/omap-timer.c
F:	drivers/video/tidss/
F:	drivers/watchdog/omap_wdt.c
F:	include/linux/pruss_driver.h
F:	include/linux/soc/ti/

ARM U8500
M:	Stephan Gerhold <stephan@gerhold.net>
R:	Linus Walleij <linus.walleij@linaro.org>
S:	Maintained
F:	arch/arm/dts/ste-*
F:	arch/arm/mach-u8500/
F:	drivers/gpio/nmk_gpio.c
F:	drivers/phy/phy-ab8500-usb.c
F:	drivers/power/pmic/ab8500.c
F:	drivers/timer/nomadik-mtu-timer.c
F:	drivers/usb/musb-new/ux500.c
F:	drivers/video/mcde_simple.c

ARM UNIPHIER
S:	Orphan (Since 2020-09)
F:	arch/arm/mach-uniphier/
F:	configs/uniphier_*_defconfig
N:	uniphier

ARM VERSAL NET
M:	Michal Simek <michal.simek@amd.com>
S:	Maintained
T:	git https://source.denx.de/u-boot/custodians/u-boot-microblaze.git
F:	arch/arm/mach-versal-net/
F:	drivers/soc/soc_xilinx_versal_net.c
N:	(?<!uni)versal-net

ARM VERSAL
M:	Michal Simek <michal.simek@amd.com>
S:	Maintained
T:	git https://source.denx.de/u-boot/custodians/u-boot-microblaze.git
F:	arch/arm/mach-versal/
F:	drivers/net/xilinx_axi_mrmac.*
F:	drivers/soc/soc_xilinx_versal.c
F:	drivers/spi/cadence_ospi_versal.c
F:	drivers/watchdog/xilinx_wwdt.c
N:	(?<!uni)versal

ARM VERSATILE EXPRESS DRIVERS
M:	Liviu Dudau <liviu.dudau@foss.arm.com>
S:	Maintained
T:	git git://github.com/ARM-software/u-boot.git
F:	drivers/misc/vexpress_config.c
N:	vexpress

ARM ZYNQ
M:	Michal Simek <monstr@monstr.eu>
S:	Maintained
T:	git https://source.denx.de/u-boot/custodians/u-boot-microblaze.git
F:	arch/arm/mach-zynq/
F:	doc/board/xilinx/
F:	doc/device-tree-bindings/video/syncoam,seps525.txt
F:	drivers/clk/clk_zynq.c
F:	drivers/fpga/zynqpl.c
F:	drivers/gpio/zynq_gpio.c
F:	drivers/i2c/i2c-cdns.c
F:	drivers/i2c/muxes/pca954x.c
F:	drivers/i2c/zynq_i2c.c
F:	drivers/mmc/zynq_sdhci.c
F:	drivers/mtd/nand/raw/zynq_nand.c
F:	drivers/net/phy/ethernet_id.c
F:	drivers/net/phy/xilinx_phy.c
F:	drivers/net/zynq_gem.c
F:	drivers/pinctrl/pinctrl-zynqmp.c
F:	drivers/serial/serial_zynq.c
F:	drivers/spi/zynq_qspi.c
F:	drivers/spi/zynq_spi.c
F:	drivers/usb/host/ehci-zynq.c
F:	drivers/watchdog/cdns_wdt.c
F:	include/zynqpl.h
F:	tools/zynqimage.c
N:	zynq

ARM ZYNQMP
M:	Michal Simek <michal.simek@amd.com>
S:	Maintained
T:	git https://source.denx.de/u-boot/custodians/u-boot-microblaze.git
F:	arch/arm/mach-zynqmp/
F:	drivers/clk/clk_zynqmp.c
F:	driver/firmware/firmware-zynqmp.c
F:	drivers/fpga/zynqpl.c
F:	drivers/gpio/gpio_slg7xl45106.c
F:	drivers/gpio/zynq_gpio.c
F:	drivers/gpio/zynqmp_gpio_modepin.c
F:	drivers/i2c/i2c-cdns.c
F:	drivers/i2c/muxes/pca954x.c
F:	drivers/i2c/zynq_i2c.c
F:	drivers/mailbox/zynqmp-ipi.c
F:	drivers/mmc/zynq_sdhci.c
F:	drivers/mtd/nand/raw/zynq_nand.c
F:	drivers/net/phy/xilinx_phy.c
F:	drivers/net/zynq_gem.c
F:	drivers/phy/phy-zynqmp.c
F:	drivers/power/domain/zynqmp-power-domain.c
F:	drivers/pwm/pwm-cadence-ttc.c
F:	drivers/serial/serial_zynq.c
F:	drivers/reset/reset-zynqmp.c
F:	drivers/rtc/zynqmp_rtc.c
F:	drivers/soc/soc_xilinx_zynqmp.c
F:	drivers/spi/zynq_qspi.c
F:	drivers/spi/zynq_spi.c
F:	drivers/timer/cadence-ttc.c
F:	drivers/video/seps525.c
F:	drivers/watchdog/cdns_wdt.c
F:	include/zynqmppl.h
F:	include/zynqmp_firmware.h
F:	tools/zynqmp*
N:	ultra96
N:	zynqmp

ARM ZYNQMP R5
M:	Michal Simek <michal.simek@amd.com>
S:	Maintained
T:	git https://source.denx.de/u-boot/custodians/u-boot-microblaze.git
F:	arch/arm/mach-zynqmp-r5/

ARM PHYTIUM
M:	liuhao <liuhao@phytium.com.cn>
M:	shuyiqi <shuyiqi@phytium.com.cn>
S:	Maintained
F:	drivers/pci/pcie_phytium.c
F:	arch/arm/dts/phytium-durian.dts

<<<<<<< HEAD
=======
ASPEED AST2600 I2C DRIVER
M:	Ryan Chen <ryan_chen@aspeedtech.com>
R:	Aspeed BMC SW team <BMC-SW@aspeedtech.com>
S:	Maintained
F:	drivers/i2c/ast2600_i2c.c

>>>>>>> 05aa6516
ASPEED FMC SPI DRIVER
M:	Chin-Ting Kuo <chin-ting_kuo@aspeedtech.com>
M:	Cédric Le Goater <clg@kaod.org>
R:	Aspeed BMC SW team <BMC-SW@aspeedtech.com>
S:	Maintained
<<<<<<< HEAD
F:	drivers/spi/spi-aspeed.c
=======
F:	drivers/spi/spi-aspeed-smc.c
>>>>>>> 05aa6516

BINMAN
M:	Simon Glass <sjg@chromium.org>
M:	Alper Nebi Yasak <alpernebiyasak@gmail.com>
S:	Maintained
F:	tools/binman/

BLKMAP
M:	Tobias Waldekranz <tobias@waldekranz.com>
S:	Maintained
F:	cmd/blkmap.c
F:	doc/usage/blkmap.rst
F:	drivers/block/blkmap.c
F:	include/blkmap.h
F:	test/dm/blkmap.c

BOOTDEVICE
M:	Simon Glass <sjg@chromium.org>
S:	Maintained
F:	boot/bootdev*.c
F:	boot/bootflow.c
F:	boot/bootmeth*.c
F:	boot/bootstd.c
F:	cmd/bootdev.c
F:	cmd/bootflow.c
F:	doc/develop/bootstd.rst
F:	doc/usage/bootdev.rst
F:	doc/usage/bootflow.rst
F:	doc/usage/bootmeth.rst
F:	drivers/mmc/mmc_bootdev.c
F:	include/bootdev.h
F:	include/bootflow.h
F:	include/bootmeth.h
F:	include/bootstd.h
F:	net/eth_bootdevice.c
F:	test/boot/

BTRFS
M:	Marek Behún <kabel@kernel.org>
R:	Qu Wenruo <wqu@suse.com>
L:	linux-btrfs@vger.kernel.org
S:	Maintained
F:	cmd/btrfs.c
F:	fs/btrfs/
F:	include/btrfs.h

BUILDMAN
M:	Simon Glass <sjg@chromium.org>
S:	Maintained
F:	tools/buildman/

CAT
M:	Roger Knecht <rknecht@pm.me>
S:	Maintained
F:	cmd/cat.c

CFI FLASH
M:	Stefan Roese <sr@denx.de>
S:	Maintained
T:	git https://source.denx.de/u-boot/custodians/u-boot-cfi-flash.git
F:	drivers/mtd/cfi_flash.c
F:	drivers/mtd/jedec_flash.c

CLOCK
M:	Lukasz Majewski <lukma@denx.de>
M:	Sean Anderson <seanga2@gmail.com>
S:	Maintained
T:	git https://source.denx.de/u-boot/custodians/u-boot-clk.git
F:	drivers/clk/
F:	drivers/clk/imx/

COLDFIRE
M:	Huan Wang <alison.wang@nxp.com>
M:	Angelo Dureghello <angelo@kernel-space.org>
S:	Maintained
T:	git https://source.denx.de/u-boot/custodians/u-boot-coldfire.git
F:	arch/m68k/
F:	doc/arch/m68k.rst

CYCLIC
M:	Stefan Roese <sr@denx.de>
S:	Maintained
F:	cmd/cyclic.c
F:	common/cyclic.c
F:	include/cyclic.h

DFU
M:	Lukasz Majewski <lukma@denx.de>
S:	Maintained
T:	git https://source.denx.de/u-boot/custodians/u-boot-dfu.git
F:	cmd/dfu.c
F:	cmd/usb_*.c
F:	common/dfu.c
F:	common/update.c
F:	doc/api/dfu.rst
F:	doc/usage/dfu.rst
F:	drivers/dfu/
F:	drivers/usb/gadget/
F:	include/dfu.h

DRIVER MODEL
M:	Simon Glass <sjg@chromium.org>
S:	Maintained
T:	git https://source.denx.de/u-boot/custodians/u-boot-dm.git
F:	doc/driver-model/
F:	drivers/core/
F:	include/dm/
F:	test/dm/

EFI APP
M:	Simon Glass <sjg@chromium.org>
M:	Heinrich Schuchardt <xypron.glpk@gmx.de>
S:	Maintained
W:	https://u-boot.readthedocs.io/en/latest/develop/uefi/u-boot_on_efi.html
F:	board/efi/efi-x86_app
F:	configs/efi-x86_app*
F:	doc/develop/uefi/u-boot_on_efi.rst
F:	drivers/block/efi-media-uclass.c
F:	drivers/block/sb_efi_media.c
F:	lib/efi/efi_app.c
F:	scripts/build-efi.sh
F:	test/dm/efi_media.c

EFI PAYLOAD
M:	Heinrich Schuchardt <xypron.glpk@gmx.de>
M:	Ilias Apalodimas <ilias.apalodimas@linaro.org>
S:	Maintained
T:	git https://source.denx.de/u-boot/custodians/u-boot-efi.git
F:	arch/arm/lib/*_efi.*
F:	cmd/bootefi.c
F:	cmd/eficonfig.c
F:	cmd/efidebug.c
F:	cmd/nvedit_efi.c
F:	doc/api/efi.rst
F:	doc/develop/uefi/*
F:	doc/mkeficapsule.1
F:	doc/usage/bootefi.rst
F:	drivers/rtc/emul_rtc.c
F:	include/capitalization.h
F:	include/charset.h
F:	include/cp1250.h
F:	include/cp437.h
F:	include/efi*
F:	include/pe.h
F:	include/asm-generic/pe.h
F:	include/mm_communication.h
F:	lib/charset.c
F:	lib/efi*/
F:	test/lib/efi_*
F:	test/py/tests/test_efi*
F:	test/py/tests/test_efi*/
F:	test/unicode_ut.c
F:	cmd/bootefi.c
F:	cmd/efidebug.c
F:	cmd/nvedit_efi.c
F:	tools/efivar.py
F:	tools/file2include.c
F:	tools/mkeficapsule.c

ENVIRONMENT
M:	Joe Hershberger <joe.hershberger@ni.com>
R:	Wolfgang Denk <wd@denx.de>
S:	Maintained
F:	env/
F:	include/env*
F:	test/env/
F:	tools/env*
F:	tools/mkenvimage.c

ENVIRONMENT AS TEXT
M:	Simon Glass <sjg@chromium.org>
R:	Wolfgang Denk <wd@denx.de>
S:	Maintained
F:	doc/usage/environment.rst
F:	scripts/env2string.awk

EROFS
M:	Huang Jianan <jnhuang95@gmail.com>
L:	linux-erofs@lists.ozlabs.org
S:	Maintained
F:	cmd/erofs.c
F:	fs/erofs/
F:	include/erofs.h
F:	test/py/tests/test_fs/test_erofs.py

EVENTS
M:	Simon Glass <sjg@chromium.org>
S:	Maintained
F:	cmd/event.c
F:	common/event.c
F:	include/event.h
F:	scripts/event_dump.py
F:	test/common/event.c
F:	test/py/tests/test_event_dump.py

FASTBOOT
S:	Orphaned
F:	cmd/fastboot.c
F:	doc/android/fastboot*.rst
F:	include/fastboot.h
F:	include/fastboot-internal.h
F:	include/net/fastboot_tcp.h
F:	include/net/fastboot_udp.h
F:	drivers/fastboot/
F:	drivers/usb/gadget/f_fastboot.c
F:	net/fastboot_tcp.c
F:	net/fastboot_udp.c
F:	test/dm/fastboot.c

FPGA
M:	Michal Simek <michal.simek@amd.com>
S:	Maintained
T:	git https://source.denx.de/u-boot/custodians/u-boot-microblaze.git
F:	drivers/fpga/
F:	cmd/fpga.c
F:	include/fpga.h
F:	test/dm/fpga.c

FLATTENED DEVICE TREE
M:	Simon Glass <sjg@chromium.org>
S:	Maintained
T:	git https://source.denx.de/u-boot/custodians/u-boot-fdt.git
F:	lib/fdtdec*
F:	lib/libfdt/
F:	include/fdt*
F:	include/linux/libfdt*
F:	cmd/fdt.c
F:	common/fdt_support.c
F:	scripts/dtc-version.sh

FREEBSD
M:	Rafal Jaworowski <raj@semihalf.com>
S:	Maintained
T:	git https://source.denx.de/u-boot/custodians/u-boot-freebsd.git

FREESCALE QORIQ
M:	Priyanka Jain <priyanka.jain@nxp.com>
S:	Maintained
T:	git https://source.denx.de/u-boot/custodians/u-boot-fsl-qoriq.git
F:	drivers/watchdog/sp805_wdt.c
F:	drivers/watchdog/sbsa_gwdt.c

GATEWORKS_SC
M:	Tim Harvey <tharvey@gateworks.com>
S:	Maintained
F:	drivers/misc/gsc.c
F:	include/gsc.h

I2C
M:	Heiko Schocher <hs@denx.de>
S:	Maintained
T:	git https://source.denx.de/u-boot/custodians/u-boot-i2c.git
F:	drivers/i2c/

KWBIMAGE / KWBOOT TOOLS
M:	Pali Rohár <pali@kernel.org>
M:	Marek Behún <kabel@kernel.org>
M:	Stefan Roese <sr@denx.de>
S:	Maintained
T:	git https://source.denx.de/u-boot/custodians/u-boot-marvell.git
F:	doc/README.kwbimage
F:	doc/kwboot.1
F:	tools/kwb*

LED
M:	Ivan Vozvakhov <i.vozvakhov@vk.team>
S:	Supported
F:	doc/device-tree-bindings/leds/leds-pwm.txt
F:	drivers/led/led_pwm.c

LOGGING
M:	Simon Glass <sjg@chromium.org>
S:	Maintained
T:	git https://source.denx.de/u-boot/u-boot.git
F:	common/log*
F:	cmd/log.c
F:	doc/develop/logging.rst
F:	include/log.h
F:	lib/getopt.c
F:	test/log/
F:	test/py/tests/test_log.py

MALI DISPLAY PROCESSORS
M:	Liviu Dudau <liviu.dudau@foss.arm.com>
S:	Supported
T:	git git://github.com/ARM-software/u-boot.git
F:	drivers/video/mali_dp.c
F:	drivers/i2c/i2c-versatile.c

MICROBLAZE
M:	Michal Simek <monstr@monstr.eu>
S:	Maintained
T:	git https://source.denx.de/u-boot/custodians/u-boot-microblaze.git
F:	arch/microblaze/
F:	cmd/mfsl.c
F:	drivers/gpio/xilinx_gpio.c
F:	drivers/net/xilinx_axi_emac.c
F:	drivers/net/xilinx_emaclite.c
F:	drivers/serial/serial_xuartlite.c
F:	drivers/spi/xilinx_spi.c
F:	drivers/sysreset/sysreset_gpio.c
F:	drivers/timer/xilinx-timer.c
F:	drivers/watchdog/xilinx_tb_wdt.c
N:	xilinx

MIPS
M:	Daniel Schwierzeck <daniel.schwierzeck@gmail.com>
S:	Maintained
T:	git https://source.denx.de/u-boot/custodians/u-boot-mips.git
F:	arch/mips/

MIPS CORTINA ACCESS CAxxxx
M:	Alex Nemirovsky <alex.nemirovsky@cortina-access.com>
S:	Supported
F:	board/cortina/common/
F:	drivers/gpio/cortina_gpio.c
F:	drivers/watchdog/cortina_wdt.c
F:	drivers/serial/serial_cortina.c
F:	drivers/led/led_cortina.c
F:	drivers/mmc/ca_dw_mmc.c
F:	drivers/spi/ca_sflash.c
F:	drivers/i2c/i2c-cortina.c
F:	drivers/i2c/i2c-cortina.h
F:	drivers/net/cortina_ni.c
F:	drivers/net/cortina_ni.h
F:	drivers/net/phy/ca_phy.c

MIPS MEDIATEK
M:	Weijie Gao <weijie.gao@mediatek.com>
R:	GSS_MTK_Uboot_upstream <GSS_MTK_Uboot_upstream@mediatek.com>
S:	Maintained
F:	arch/mips/mach-mtmips/
F:	arch/mips/dts/mt7620.dtsi
F:	arch/mips/dts/mt7621.dtsi
F:	arch/mips/dts/mt7620-u-boot.dtsi
F:	arch/mips/dts/mt7621-u-boot.dtsi
F:	include/configs/mt7620.h
F:	include/configs/mt7621.h
F:	include/dt-bindings/clock/mt7620-clk.h
F:	include/dt-bindings/clock/mt7621-clk.h
F:	include/dt-bindings/clock/mt7628-clk.h
F:	include/dt-bindings/reset/mt7620-reset.h
F:	include/dt-bindings/reset/mt7621-reset.h
F:	include/dt-bindings/reset/mt7628-reset.h
F:	drivers/clk/mtmips/
F:	drivers/pinctrl/mtmips/
F:	drivers/gpio/mt7620_gpio.c
F:	drivers/mtd/nand/raw/mt7621_nand.c
F:	drivers/mtd/nand/raw/mt7621_nand.h
F:	drivers/mtd/nand/raw/mt7621_nand_spl.c
F:	drivers/net/mt7620-eth.c
F:	drivers/phy/mt7620-usb-phy.c
F:	drivers/reset/reset-mtmips.c
F:	drivers/serial/serial_mt7620.c
F:	drivers/spi/mt7620_spi.c
F:	drivers/sysreset/sysreset_resetctl.c
F:	drivers/watchdog/mt7620_wdt.c

MIPS MSCC
M:	Gregory CLEMENT <gregory.clement@bootlin.com>
M:	Lars Povlsen <lars.povlsen@microchip.com>
M:	Horatiu Vultur <horatiu.vultur@microchip.com>
S:	Maintained
F:	arch/mips/mach-mscc/
F:	arch/mips/dts/luton*
F:	arch/mips/dts/mscc*
F:	arch/mips/dts/ocelot*
F:	arch/mips/dts/jr2*
F:	arch/mips/dts/serval*
F:	board/mscc/
F:	configs/mscc*
F:	drivers/gpio/mscc_sgpio.c
F:	drivers/spi/mscc_bb_spi.c
F:	include/configs/vcoreiii.h
F:	include/dt-bindings/mscc/
F:	drivers/pinctrl/mscc/
F:	drivers/net/mscc_eswitch/

MIPS JZ4780
M:	Ezequiel Garcia <ezequiel@collabora.com>
S:	Maintained
F:	arch/mips/mach-jz47xx/

MIPS Octeon
M:	Aaron Williams <awilliams@marvell.com>
S:	Maintained
F:	arch/mips/mach-octeon/
F:	arch/mips/include/asm/arch-octeon/
F:	arch/mips/dts/mrvl,cn73xx.dtsi

MMC
M:	Peng Fan <peng.fan@nxp.com>
M:	Jaehoon Chung <jh80.chung@samsung.com>
S:	Maintained
T:	git https://source.denx.de/u-boot/custodians/u-boot-mmc.git
F:	drivers/mmc/

NETWORK
M:	Joe Hershberger <joe.hershberger@ni.com>
M:	Ramon Fried <rfried.dev@gmail.com>
S:	Maintained
T:	git https://source.denx.de/u-boot/custodians/u-boot-net.git
F:	drivers/net/
F:	include/net.h
F:	net/

NIOS
M:	Thomas Chou <thomas@wytron.com.tw>
S:	Maintained
T:	git https://source.denx.de/u-boot/custodians/u-boot-nios.git
F:	arch/nios2/

NVMe
M:	Bin Meng <bmeng.cn@gmail.com>
S:	Maintained
F:	drivers/nvme/
F:	cmd/nvme.c
F:	include/nvme.h
F:	doc/develop/driver-model/nvme.rst

NVMXIP
M:	Abdellatif El Khlifi <abdellatif.elkhlifi@arm.com>
S:	Maintained
F:	doc/develop/driver-model/nvmxip.rst
F:	doc/device-tree-bindings/nvmxip/nvmxip_qspi.txt
F:	drivers/mtd/nvmxip/
F:	test/dm/nvmxip.c

NVMEM
M:	Sean Anderson <seanga2@gmail.com>
S:	Maintained
F:	doc/api/nvmem.rst
F:	drivers/misc/nvmem.c
F:	drivers/reboot-mode/reboot-mode-nvmem.c
F:	include/nvmem.h

NXP C45 TJA11XX PHY DRIVER
M:	Radu Pirea <radu-nicolae.pirea@oss.nxp.com>
S:	Maintained
F:	drivers/net/phy/nxp-c45-tja11xx.c

ONENAND
#M:	Lukasz Majewski <l.majewski@majess.pl>
S:	Orphaned (Since 2017-01)
T:	git https://source.denx.de/u-boot/custodians/u-boot-onenand.git
F:	drivers/mtd/onenand/

OUT4-IMX6ULL-NANO BOARD
M:	Oleh Kravchenko <oleg@kaa.org.ua>
S:	Maintained
T:	git https://github.com/Oleh-Kravchenko/u-boot-out4.git
F:	arch/arm/dts/ev-imx280-nano-x-mb.dts
F:	arch/arm/dts/o4-imx-nano.dts
F:	arch/arm/dts/o4-imx6ull-nano.dtsi
F:	board/out4
F:	configs/ev-imx280-nano-x-mb_defconfig
F:	configs/o4-imx6ull-nano_defconfig
F:	include/configs/o4-imx6ull-nano.h

PATMAN
M:	Simon Glass <sjg@chromium.org>
S:	Maintained
F:	tools/patman/

PCI Endpoint
M:	Ramon Fried <rfried.dev@gmail.com>
S:	Maintained
F:	drivers/pci_endpoint/
F:  include/pci_ep.h

PCI MPC85xx
M:	Heiko Schocher <hs@denx.de>
S:	Maintained
F:	drivers/pci/pci_mpc85xx.c

PCI MPS
M:	Stephen Carlson <stcarlso@linux.microsoft.com>
S:	Maintained
F:	cmd/pci_mps.c
F:	test/cmd/pci_mps.c

POWER
M:	Jaehoon Chung <jh80.chung@samsung.com>
S:	Maintained
T:	git https://source.denx.de/u-boot/custodians/u-boot-pmic.git
F:	drivers/power/
F:	include/power/

POWERPC
M:	Wolfgang Denk <wd@denx.de>
S:	Maintained
F:	arch/powerpc/

POWERPC MPC8XX
M:	Christophe Leroy <christophe.leroy@csgroup.eu>
S:	Maintained
T:	git https://source.denx.de/u-boot/custodians/u-boot-mpc8xx.git
F:	arch/powerpc/cpu/mpc8xx/

POWERPC MPC83XX
M:	Mario Six <mario.six@gdsys.cc>
S:	Maintained
T:	git https://source.denx.de/u-boot/custodians/u-boot-mpc83xx.git
F:	drivers/ram/mpc83xx_sdram.c
F:	include/dt-bindings/memory/mpc83xx-sdram.h
F:	drivers/sysreset/sysreset_mpc83xx.c
F:	drivers/sysreset/sysreset_mpc83xx.h
F:	drivers/clk/mpc83xx_clk.c
F:	drivers/clk/mpc83xx_clk.h
F:	include/dt-bindings/clk/mpc83xx-clk.h
F:	drivers/timer/mpc83xx_timer.c
F:	drivers/cpu/mpc83xx_cpu.c
F:	drivers/cpu/mpc83xx_cpu.h
F:	drivers/misc/mpc83xx_serdes.c
F:	arch/powerpc/cpu/mpc83xx/
F:	arch/powerpc/include/asm/arch-mpc83xx/

POWERPC MPC85XX
M:	Marek Behún <kabel@kernel.org>
S:	Maintained
T:	git https://source.denx.de/u-boot/custodians/u-boot-mpc85xx.git
F:	arch/powerpc/cpu/mpc85xx/

RAW NAND
M:	Dario Binacchi <dario.binacchi@amarulasolutions.com>
M:	Michael Trimarchi <michael@amarulasolutions.com>
S:	Maintained
T:	git https://source.denx.de/u-boot/custodians/u-boot-nand-flash.git
F:	drivers/mtd/nand/raw/

RISC-V
M:	Rick Chen <rick@andestech.com>
M:	Leo <ycliang@andestech.com>
S:	Maintained
T:	git https://source.denx.de/u-boot/custodians/u-boot-riscv.git
F:	arch/riscv/
F:	cmd/riscv/
F:	doc/arch/riscv.rst
F:	doc/usage/sbi.rst
F:	drivers/sysreset/sysreset_sbi.c
F:	drivers/timer/andes_plmt_timer.c
F:	drivers/timer/sifive_clint_timer.c
F:	tools/prelink-riscv.c

RISC-V CANAAN KENDRYTE K210
M:	Sean Anderson <seanga2@gmail.com>
S:	Maintained
F:	doc/device-tree-bindings/mfd/canaan,k210-sysctl.txt
F:	doc/device-tree-bindings/pinctrl/canaan,k210-fpioa.txt
F:	drivers/clk/clk_k210.c
F:	drivers/pinctrl/pinctrl-k210.c
F:	include/k210/

RNG
M:	Sughosh Ganu <sughosh.ganu@linaro.org>
R:	Heinrich Schuchardt <xypron.glpk@gmx.de>
S:	Maintained
F:	cmd/rng.c
F:	doc/api/rng.rst
F:	drivers/rng/
F:	drivers/virtio/virtio_rng.c
F:	include/rng.h

ROCKUSB
M:	Eddie Cai <eddie.cai.linux@gmail.com>
S:	Maintained
F:	drivers/usb/gadget/f_rockusb.c
F:	cmd/rockusb.c
F:	doc/README.rockusb

SANDBOX
M:	Simon Glass <sjg@chromium.org>
S:	Maintained
F:	arch/sandbox/
F:	doc/arch/sandbox.rst
F:	drivers/*/*sandbox*.c
F:	include/dt-bindings/*/sandbox*.h
F:	include/os.h

SEAMA
M:	Linus Walleij <linus.walleij@linaro.org>
S:	Maintained
F:	cmd/seama.c
F:	doc/usage/cmd/seama.rst
F:	test/cmd/seama.c

SEMIHOSTING
R:	Sean Anderson <sean.anderson@seco.com>
S:	Orphaned
N:	semihosting

SETEXPR
M:	Roland Gaudig <roland.gaudig@weidmueller.com>
S:	Maintained
F:	cmd/printf.c
F:	doc/usage/setexpr.rst

SH
M:	Marek Vasut <marek.vasut+renesas@gmail.com>
M:	Nobuhiro Iwamatsu <iwamatsu@nigauri.org>
S:	Maintained
T:	git https://source.denx.de/u-boot/custodians/u-boot-sh.git
F:	arch/sh/

SL28CLPD
M:	Michael Walle <michael@walle.cc>
S:	Maintained
F:	drivers/gpio/sl28cpld-gpio.c
F:	drivers/misc/sl28cpld.c
F:	drivers/watchdog/sl28cpld-wdt.c

SMCCC TRNG
M:	Etienne Carriere <etienne.carriere@linaro.org>
S:	Maintained
F:	drivers/rng/smccc_trng.c

SPI
M:	Jagan Teki <jagan@amarulasolutions.com>
S:	Maintained
T:	git https://source.denx.de/u-boot/custodians/u-boot-spi.git
F:	drivers/spi/
F:	include/spi*

SPI NAND
M:	Dario Binacchi <dario.binacchi@amarulasolutions.com>
M:	Michael Trimarchi <michael@amarulasolutions.com>
R:	Frieder Schrempf <frieder.schrempf@kontron.de>
S:	Maintained
T:	git https://source.denx.de/u-boot/custodians/u-boot-nand-flash.git
F:	drivers/mtd/nand/spi/

SPI-NOR
M:	Jagan Teki <jagan@amarulasolutions.com>
M:	Vignesh R <vigneshr@ti.com>
S:	Maintained
F:	drivers/mtd/spi/
F:	include/spi_flash.h
F:	include/linux/mtd/cfi.h
F:	include/linux/mtd/spi-nor.h

SPMI
M:	Mateusz Kulikowski <mateusz.kulikowski@gmail.com>
S:	Maintained
F:	drivers/spmi/
F:	include/spmi/

SQUASHFS
M:	Joao Marcos Costa <jmcosta944@gmail.com>
R:	Thomas Petazzoni <thomas.petazzoni@bootlin.com>
R:	Miquel Raynal <miquel.raynal@bootlin.com>
S:	Maintained
F:	fs/squashfs/
F:	include/sqfs.h
F:	cmd/sqfs.c
F:	test/py/tests/test_fs/test_squashfs/

STACKPROTECTOR
M:	Joel Peshkin <joel.peshkin@broadcom.com>
S:	Maintained
F:	common/stackprot.c
F:	cmd/stackprot_test.c
F:	test/py/tests/test_stackprotector.py

TARGET_BCMNS3
M:	Bharat Gooty <bharat.gooty@broadcom.com>
M:	Rayagonda Kokatanur <rayagonda.kokatanur@broadcom.com>
S:	Maintained
F:	board/broadcom/bcmns3/
F:	doc/README.bcmns3
F:	configs/bcm_ns3_defconfig
F:	include/configs/bcm_ns3.h
F:	include/dt-bindings/memory/bcm-ns3-mc.h
F:	arch/arm/Kconfig
F:	arch/arm/dts/ns3-board.dts
F:	arch/arm/dts/ns3.dtsi
F:	arch/arm/cpu/armv8/bcmns3
F:	arch/arm/include/asm/arch-bcmns3/
F:	cmd/broadcom/Makefile
F:	cmd/broadcom/chimp_boot.c
F:	cmd/broadcom/nitro_image_load.c
F:	cmd/broadcom/chimp_handshake.c

TDA19988 HDMI ENCODER
M:	Liviu Dudau <liviu.dudau@foss.arm.com>
S:	Maintained
F:	drivers/video/tda19988.c

TI SYSTEM SECURITY
M:	Andrew F. Davis <afd@ti.com>
S:	Supported
F:	arch/arm/mach-omap2/omap5/sec_entry_cpu1.S
F:	arch/arm/mach-omap2/sec-common.c
F:	arch/arm/mach-omap2/config_secure.mk
F:	arch/arm/mach-k3/security.c
F:	arch/arm/mach-k3/config_secure.mk
F:	configs/am335x_hs_evm_defconfig
F:	configs/am335x_hs_evm_uart_defconfig
F:	configs/am43xx_hs_evm_defconfig
F:	configs/am43xx_hs_evm_qspi_defconfig
F:	configs/am57xx_hs_evm_defconfig
F:	configs/am57xx_hs_evm_usb_defconfig
F:	configs/dra7xx_hs_evm_defconfig
F:	configs/dra7xx_hs_evm_usb_defconfig
F:	configs/k2hk_hs_evm_defconfig
F:	configs/k2e_hs_evm_defconfig
F:	configs/k2g_hs_evm_defconfig
F:	configs/k2l_hs_evm_defconfig
F:	configs/am65x_hs_evm_r5_defconfig
F:	configs/am65x_hs_evm_a53_defconfig

TPM DRIVERS
M:	Ilias Apalodimas <ilias.apalodimas@linaro.org>
S:	Maintained
T:	git https://source.denx.de/u-boot/custodians/u-boot-tpm.git
F:	cmd/tpm*
F:	drivers/tpm/
F:	include/tpm*

TQ GROUP
#M:	Martin Krause <martin.krause@tq-systems.de>
S:	Orphaned (Since 2016-02)
T:	git git://git.denx.de/u-boot-tq-group.git

TEE
M:	Jens Wiklander <jens.wiklander@linaro.org>
M:	Ilias Apalodimas <ilias.apalodimas@linaro.org>
T:	git https://source.denx.de/u-boot/custodians/u-boot-tpm.git
S:	Maintained
F:	drivers/tee/
F:	include/tee.h
F:	include/tee/

TEE-lib
M:	Bryan O'Donoghue <bryan.odonoghue@linaro.org>
S:	Maintained
F:	lib/optee

UBI
M:	Kyungmin Park <kmpark@infradead.org>
M:	Heiko Schocher <hs@denx.de>
S:	Maintained
T:	git https://source.denx.de/u-boot/custodians/u-boot-ubi.git
F:	drivers/mtd/ubi/

UFS
M:	Faiz Abbas <faiz_abbas@ti.com>
S:	Maintained
F:	drivers/ufs/

USB
M:	Marek Vasut <marex@denx.de>
S:	Maintained
T:	git https://source.denx.de/u-boot/custodians/u-boot-usb.git
F:	drivers/usb/
F:	common/usb.c
F:	common/usb_kbd.c
F:	common/usb_storage.c
F:	include/usb.h

USB xHCI
M:	Bin Meng <bmeng.cn@gmail.com>
S:	Maintained
T:	git https://source.denx.de/u-boot/custodians/u-boot-usb.git topic-xhci
F:	drivers/usb/host/xhci*
F:	include/usb/xhci.h

VIDEO
M:	Anatolij Gustschin <agust@denx.de>
S:	Maintained
T:	git https://source.denx.de/u-boot/custodians/u-boot-video.git
F:	drivers/video/
F:	include/video*.h

VirtIO
M:	Bin Meng <bmeng.cn@gmail.com>
S:	Maintained
F:	drivers/virtio/
F:	cmd/virtio.c
F:	include/config/virtio/
F:	include/config/virtio.h
F:	include/config/cmd/virtio.h
F:	include/virtio*.h
F:	test/dm/virtio.c
F:	doc/develop/driver-model/virtio.rst

WATCHDOG
M:	Stefan Roese <sr@denx.de>
S:	Maintained
T:	git https://source.denx.de/u-boot/custodians/u-boot-watchdog.git
F:	cmd/wdt.c
F:	drivers/watchdog/
F:	include/watchdog*.h

X86
M:	Simon Glass <sjg@chromium.org>
M:	Bin Meng <bmeng.cn@gmail.com>
S:	Maintained
T:	git https://source.denx.de/u-boot/custodians/u-boot-x86.git
F:	arch/x86/
F:	cmd/x86/

XEN
M:	Anastasiia Lukianenko <vicooodin@gmail.com>
M:	Oleksandr Andrushchenko <oleksandr_andrushchenko@epam.com>
S:	Maintained
F:	arch/arm/cpu/armv8/xen/
F:	arch/arm/include/asm/xen.h
F:	arch/arm/include/asm/xen/
F:	cmd/pvblock.c
F:	drivers/serial/serial_xen.c
F:	drivers/xen/
F:	include/pvblock.h
F:	include/xen/
F:	include/xen.h
F:	lib/sscanf.c
F:	test/lib/sscanf.c

XTENSA
M:	Max Filippov <jcmvbkbc@gmail.com>
S:	Maintained
F:	arch/xtensa/

XXD
M:	Roger Knecht <rknecht@pm.me>
S:	Maintained
F:	cmd/xxd.c
F:	doc/usage/cmd/xxd.rst
F:	test/py/tests/test_xxd/

THE REST
M:	Tom Rini <trini@konsulko.com>
L:	u-boot@lists.denx.de
Q:	http://patchwork.ozlabs.org/project/uboot/list/
S:	Maintained
T:	git https://source.denx.de/u-boot/u-boot.git
F:	configs/tools-only_defconfig
F:	*
F:	*/

CAAM
M:	Gaurav Jain <gaurav.jain@nxp.com>
S:	Maintained
F:	arch/arm/dts/ls1021a-twr-u-boot.dtsi
F:	drivers/crypto/fsl/
F:	include/fsl_sec.h<|MERGE_RESOLUTION|>--- conflicted
+++ resolved
@@ -775,25 +775,18 @@
 F:	drivers/pci/pcie_phytium.c
 F:	arch/arm/dts/phytium-durian.dts
 
-<<<<<<< HEAD
-=======
 ASPEED AST2600 I2C DRIVER
 M:	Ryan Chen <ryan_chen@aspeedtech.com>
 R:	Aspeed BMC SW team <BMC-SW@aspeedtech.com>
 S:	Maintained
 F:	drivers/i2c/ast2600_i2c.c
 
->>>>>>> 05aa6516
 ASPEED FMC SPI DRIVER
 M:	Chin-Ting Kuo <chin-ting_kuo@aspeedtech.com>
 M:	Cédric Le Goater <clg@kaod.org>
 R:	Aspeed BMC SW team <BMC-SW@aspeedtech.com>
 S:	Maintained
-<<<<<<< HEAD
-F:	drivers/spi/spi-aspeed.c
-=======
 F:	drivers/spi/spi-aspeed-smc.c
->>>>>>> 05aa6516
 
 BINMAN
 M:	Simon Glass <sjg@chromium.org>
