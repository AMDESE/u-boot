--- conflicted
+++ resolved
@@ -6,12 +6,7 @@
 #include <linux/linkage.h>
 #include <asm/assembler.h>
 
-<<<<<<< HEAD
 WEAK(spl_optee_entry)
-	ldr lr, =CONFIG_SYS_TEXT_BASE
-=======
-ENTRY(spl_optee_entry)
 	ldr lr, =CONFIG_TEXT_BASE
->>>>>>> 05aa6516
 	mov pc, r3
 ENDPROC(spl_optee_entry)