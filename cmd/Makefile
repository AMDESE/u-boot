# SPDX-License-Identifier: GPL-2.0+
#
# (C) Copyright 2004-2006
# Wolfgang Denk, DENX Software Engineering, wd@denx.de.

ifndef CONFIG_SPL_BUILD
# core command
obj-y += boot.o
obj-$(CONFIG_CMD_BOOTM) += bootm.o
obj-y += help.o
obj-y += version.o

# command
obj-$(CONFIG_CMD_AES) += aes.o
obj-$(CONFIG_CMD_ADC) += adc.o
obj-$(CONFIG_CMD_ARMFLASH) += armflash.o
obj-y += blk_common.o
obj-$(CONFIG_CMD_SOURCE) += source.o
obj-$(CONFIG_CMD_BDI) += bdinfo.o
obj-$(CONFIG_CMD_BEDBUG) += bedbug.o
obj-$(CONFIG_CMD_BIND) += bind.o
obj-$(CONFIG_CMD_BINOP) += binop.o
obj-$(CONFIG_CMD_BLOCK_CACHE) += blkcache.o
obj-$(CONFIG_CMD_BMP) += bmp.o
obj-$(CONFIG_CMD_BOOTCOUNT) += bootcount.o
obj-$(CONFIG_CMD_BOOTEFI) += bootefi.o
obj-$(CONFIG_CMD_BOOTMENU) += bootmenu.o
obj-$(CONFIG_CMD_BOOTSTAGE) += bootstage.o
obj-$(CONFIG_CMD_BOOTZ) += bootz.o
obj-$(CONFIG_CMD_BOOTI) += booti.o
obj-$(CONFIG_CMD_BTRFS) += btrfs.o
obj-$(CONFIG_CMD_CACHE) += cache.o
obj-$(CONFIG_CMD_CBFS) += cbfs.o
obj-$(CONFIG_CMD_CLK) += clk.o
obj-$(CONFIG_CMD_CLS) += cls.o
obj-$(CONFIG_CMD_CONFIG) += config.o
obj-$(CONFIG_CMD_CONITRACE) += conitrace.o
obj-$(CONFIG_CMD_CONSOLE) += console.o
obj-$(CONFIG_CMD_CPU) += cpu.o
obj-$(CONFIG_DATAFLASH_MMC_SELECT) += dataflash_mmc_mux.o
obj-$(CONFIG_CMD_DATE) += date.o
obj-$(CONFIG_CMD_DEMO) += demo.o
obj-$(CONFIG_CMD_DM) += dm.o
obj-$(CONFIG_CMD_SOUND) += sound.o
ifdef CONFIG_POST
obj-$(CONFIG_CMD_DIAG) += diag.o
endif
obj-$(CONFIG_CMD_DISPLAY) += display.o
obj-$(CONFIG_CMD_DTIMG) += dtimg.o
obj-$(CONFIG_CMD_ECHO) += echo.o
obj-$(CONFIG_ENV_IS_IN_EEPROM) += eeprom.o
obj-$(CONFIG_CMD_EEPROM) += eeprom.o
obj-$(CONFIG_EFI_STUB) += efi.o
obj-$(CONFIG_CMD_EFIDEBUG) += efidebug.o
obj-$(CONFIG_CMD_ELF) += elf.o
obj-$(CONFIG_HUSH_PARSER) += exit.o
obj-$(CONFIG_CMD_EXT4) += ext4.o
obj-$(CONFIG_CMD_EXT2) += ext2.o
obj-$(CONFIG_CMD_FAT) += fat.o
obj-$(CONFIG_CMD_FDC) += fdc.o
obj-$(CONFIG_CMD_FDT) += fdt.o
obj-$(CONFIG_CMD_FITUPD) += fitupd.o
obj-$(CONFIG_CMD_FLASH) += flash.o
obj-$(CONFIG_CMD_FPGA) += fpga.o
obj-$(CONFIG_CMD_FPGAD) += fpgad.o
obj-$(CONFIG_CMD_FS_GENERIC) += fs.o
obj-$(CONFIG_CMD_FUSE) += fuse.o
obj-$(CONFIG_CMD_GETTIME) += gettime.o
obj-$(CONFIG_CMD_GPIO) += gpio.o
obj-$(CONFIG_CMD_HVC) += smccc.o
obj-$(CONFIG_CMD_I2C) += i2c.o
obj-$(CONFIG_CMD_IOTRACE) += iotrace.o
obj-$(CONFIG_CMD_HASH) += hash.o
obj-$(CONFIG_CMD_IDE) += ide.o disk.o
obj-$(CONFIG_CMD_INI) += ini.o
obj-$(CONFIG_CMD_IRQ) += irq.o
obj-$(CONFIG_CMD_ITEST) += itest.o
obj-$(CONFIG_CMD_JFFS2) += jffs2.o
obj-$(CONFIG_CMD_CRAMFS) += cramfs.o
obj-$(CONFIG_LED_STATUS_CMD) += legacy_led.o
obj-$(CONFIG_CMD_LED) += led.o
obj-$(CONFIG_CMD_LICENSE) += license.o
obj-y += load.o
obj-$(CONFIG_CMD_LOG) += log.o
obj-$(CONFIG_ID_EEPROM) += mac.o
obj-$(CONFIG_CMD_MD5SUM) += md5sum.o
obj-$(CONFIG_CMD_MEMORY) += mem.o
obj-$(CONFIG_CMD_IO) += io.o
obj-$(CONFIG_CMD_MFSL) += mfsl.o
obj-$(CONFIG_CMD_MII) += mii.o
obj-$(CONFIG_CMD_OTP) += otp.o
ifdef CONFIG_PHYLIB
obj-$(CONFIG_CMD_MII) += mdio.o
endif
obj-$(CONFIG_CMD_MISC) += misc.o
obj-$(CONFIG_CMD_MMC) += mmc.o
obj-$(CONFIG_CMD_MMC_SPI) += mmc_spi.o
obj-$(CONFIG_MP) += mp.o
obj-$(CONFIG_CMD_MTD) += mtd.o
obj-$(CONFIG_CMD_MTDPARTS) += mtdparts.o
obj-$(CONFIG_CMD_NAND) += nand.o
obj-$(CONFIG_CMD_NET) += net.o
obj-$(CONFIG_CMD_NVEDIT_EFI) += nvedit_efi.o
obj-$(CONFIG_CMD_ONENAND) += onenand.o
obj-$(CONFIG_CMD_OSD) += osd.o
obj-$(CONFIG_CMD_PART) += part.o
ifdef CONFIG_PCI
obj-$(CONFIG_CMD_PCI) += pci.o
endif
obj-$(CONFIG_CMD_PCMCIA) += pcmcia.o
obj-$(CONFIG_CMD_PINMUX) += pinmux.o
obj-$(CONFIG_CMD_PXE) += pxe.o
obj-$(CONFIG_CMD_WOL) += wol.o
obj-$(CONFIG_CMD_QFW) += qfw.o
obj-$(CONFIG_CMD_READ) += read.o
obj-$(CONFIG_CMD_REGINFO) += reginfo.o
obj-$(CONFIG_CMD_REISER) += reiser.o
obj-$(CONFIG_CMD_REMOTEPROC) += remoteproc.o
obj-$(CONFIG_CMD_ROCKUSB) += rockusb.o
obj-$(CONFIG_SANDBOX) += host.o
obj-$(CONFIG_CMD_SATA) += sata.o
obj-$(CONFIG_CMD_NVME) += nvme.o
obj-$(CONFIG_SANDBOX) += sb.o
obj-$(CONFIG_CMD_SF) += sf.o
obj-$(CONFIG_CMD_SCSI) += scsi.o disk.o
obj-$(CONFIG_CMD_SHA1SUM) += sha1sum.o
obj-$(CONFIG_CMD_SETEXPR) += setexpr.o
obj-$(CONFIG_CMD_SPI) += spi.o
obj-$(CONFIG_CMD_STRINGS) += strings.o
obj-$(CONFIG_CMD_SMC) += smccc.o
obj-$(CONFIG_CMD_TERMINAL) += terminal.o
obj-$(CONFIG_CMD_TIME) += time.o
obj-$(CONFIG_CMD_TRACE) += trace.o
obj-$(CONFIG_HUSH_PARSER) += test.o
obj-$(CONFIG_CMD_TPM) += tpm-common.o
obj-$(CONFIG_CMD_TPM_V1) += tpm-v1.o
obj-$(CONFIG_CMD_TPM_TEST) += tpm_test.o
obj-$(CONFIG_CMD_TPM_V2) += tpm-v2.o
obj-$(CONFIG_CMD_CROS_EC) += cros_ec.o
obj-$(CONFIG_CMD_TSI148) += tsi148.o
obj-$(CONFIG_CMD_UBI) += ubi.o
obj-$(CONFIG_CMD_UBIFS) += ubifs.o
obj-$(CONFIG_CMD_UNIVERSE) += universe.o
obj-$(CONFIG_CMD_UNZIP) += unzip.o
obj-$(CONFIG_CMD_VIRTIO) += virtio.o
obj-$(CONFIG_CMD_LZMADEC) += lzmadec.o

obj-$(CONFIG_CMD_USB) += usb.o disk.o
obj-$(CONFIG_CMD_FASTBOOT) += fastboot.o
obj-$(CONFIG_CMD_FS_UUID) += fs_uuid.o

obj-$(CONFIG_CMD_USB_MASS_STORAGE) += usb_mass_storage.o
obj-$(CONFIG_CMD_USB_SDP) += usb_gadget_sdp.o
obj-$(CONFIG_CMD_THOR_DOWNLOAD) += thordown.o
obj-$(CONFIG_CMD_XIMG) += ximg.o
obj-$(CONFIG_CMD_YAFFS2) += yaffs2.o
obj-$(CONFIG_CMD_SPL) += spl.o
obj-$(CONFIG_CMD_W1) += w1.o
obj-$(CONFIG_CMD_ZIP) += zip.o
obj-$(CONFIG_CMD_ZFS) += zfs.o

obj-$(CONFIG_CMD_DFU) += dfu.o
obj-$(CONFIG_CMD_GPT) += gpt.o
obj-$(CONFIG_CMD_ETHSW) += ethsw.o
obj-$(CONFIG_CMD_AXI) += axi.o

# Power
obj-$(CONFIG_CMD_PMIC) += pmic.o
obj-$(CONFIG_CMD_REGULATOR) += regulator.o

obj-$(CONFIG_CMD_BLOB) += blob.o

# Android Verified Boot 2.0
obj-$(CONFIG_CMD_AVB) += avb.o

obj-$(CONFIG_X86) += x86/

obj-$(CONFIG_ARCH_MVEBU) += mvebu/

obj-$(CONFIG_CMD_NETTEST) += nettest/
<<<<<<< HEAD
endif # !CONFIG_SPL_BUILD
=======
obj-$(CONFIG_CMD_DRAMTEST) += dramtest.o
>>>>>>> badbf800

# core command
obj-y += nvedit.o

obj-$(CONFIG_TI_COMMON_CMD_OPTIONS) += ti/

filechk_data_gz = (echo "static const char data_gz[] ="; cat $< | scripts/bin2c; echo ";")

filechk_data_size = \
	(echo "static const size_t data_size = "; \
	cat $< | wc -c; echo ";")

# "config" command
$(obj)/config.o: $(obj)/config_data_gz.h $(obj)/config_data_size.h

targets += config_data.gz
$(obj)/config_data.gz: $(KCONFIG_CONFIG) FORCE
	$(call if_changed,gzip)

targets += config_data_gz.h
$(obj)/config_data_gz.h: $(obj)/config_data.gz FORCE
	$(call filechk,data_gz)

targets += config_data_size.h
$(obj)/config_data_size.h: $(KCONFIG_CONFIG) FORCE
	$(call filechk,data_size)

# "license" command
$(obj)/license.o: $(obj)/license_data_gz.h $(obj)/license_data_size.h

targets += license_data.gz
$(obj)/license_data.gz: $(srctree)/Licenses/gpl-2.0.txt FORCE
	$(call if_changed,gzip)

targets += license_data_gz.h
$(obj)/license_data_gz.h: $(obj)/license_data.gz FORCE
	$(call filechk,data_gz)

targets += license_data_size.h
$(obj)/license_data_size.h: $(srctree)/Licenses/gpl-2.0.txt FORCE
	$(call filechk,data_size)

CFLAGS_ethsw.o := -Wno-enum-conversion<|MERGE_RESOLUTION|>--- conflicted
+++ resolved
@@ -178,11 +178,7 @@
 obj-$(CONFIG_ARCH_MVEBU) += mvebu/
 
 obj-$(CONFIG_CMD_NETTEST) += nettest/
-<<<<<<< HEAD
-endif # !CONFIG_SPL_BUILD
-=======
 obj-$(CONFIG_CMD_DRAMTEST) += dramtest.o
->>>>>>> badbf800
 
 # core command
 obj-y += nvedit.o
